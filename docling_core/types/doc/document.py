"""Models for the Docling Document data type."""

import base64
import copy
import hashlib
import html
import itertools
import json
import logging
import mimetypes
import os
import re
import sys
import typing
import warnings
from enum import Enum
from io import BytesIO
from pathlib import Path
from typing import Any, Dict, Final, List, Literal, Optional, Tuple, Union
from urllib.parse import quote, unquote
from xml.etree.cElementTree import SubElement, tostring
from xml.sax.saxutils import unescape

import latex2mathml.converter
import latex2mathml.exceptions
import pandas as pd
import yaml
from PIL import Image as PILImage
from pydantic import (
    AnyUrl,
    BaseModel,
    ConfigDict,
    Field,
    StringConstraints,
    computed_field,
    field_validator,
    model_validator,
)
from tabulate import tabulate
from typing_extensions import Annotated, Self, deprecated

from docling_core.search.package import VERSION_PATTERN
from docling_core.types.base import _JSON_POINTER_REGEX
from docling_core.types.doc import BoundingBox, Size
from docling_core.types.doc.base import ImageRefMode
from docling_core.types.doc.labels import (
    CodeLanguageLabel,
    DocItemLabel,
    GraphCellLabel,
    GraphLinkLabel,
    GroupLabel,
)
from docling_core.types.doc.tokens import DocumentToken, TableToken
from docling_core.types.doc.utils import (
    get_html_tag_with_text_direction,
    get_text_direction,
    relative_path,
)

_logger = logging.getLogger(__name__)

Uint64 = typing.Annotated[int, Field(ge=0, le=(2**64 - 1))]
LevelNumber = typing.Annotated[int, Field(ge=1, le=100)]
CURRENT_VERSION: Final = "1.3.0"

DEFAULT_EXPORT_LABELS = {
    DocItemLabel.TITLE,
    DocItemLabel.DOCUMENT_INDEX,
    DocItemLabel.SECTION_HEADER,
    DocItemLabel.PARAGRAPH,
    DocItemLabel.TABLE,
    DocItemLabel.PICTURE,
    DocItemLabel.FORMULA,
    DocItemLabel.CHECKBOX_UNSELECTED,
    DocItemLabel.CHECKBOX_SELECTED,
    DocItemLabel.TEXT,
    DocItemLabel.LIST_ITEM,
    DocItemLabel.CODE,
    DocItemLabel.REFERENCE,
    DocItemLabel.PAGE_HEADER,
    DocItemLabel.PAGE_FOOTER,
}

DOCUMENT_TOKENS_EXPORT_LABELS = DEFAULT_EXPORT_LABELS.copy()
DOCUMENT_TOKENS_EXPORT_LABELS.update(
    [
        DocItemLabel.FOOTNOTE,
        DocItemLabel.CAPTION,
        DocItemLabel.KEY_VALUE_REGION,
        DocItemLabel.FORM,
    ]
)


class BasePictureData(BaseModel):
    """BasePictureData."""

    kind: str


class PictureClassificationClass(BaseModel):
    """PictureClassificationData."""

    class_name: str
    confidence: float


class PictureClassificationData(BasePictureData):
    """PictureClassificationData."""

    kind: Literal["classification"] = "classification"
    provenance: str
    predicted_classes: List[PictureClassificationClass]


class PictureDescriptionData(BasePictureData):
    """PictureDescriptionData."""

    kind: Literal["description"] = "description"
    text: str
    provenance: str


class PictureMoleculeData(BaseModel):
    """PictureMoleculeData."""

    kind: Literal["molecule_data"] = "molecule_data"

    smi: str
    confidence: float
    class_name: str
    segmentation: List[Tuple[float, float]]
    provenance: str


class PictureMiscData(BaseModel):
    """PictureMiscData."""

    kind: Literal["misc"] = "misc"
    content: Dict[str, Any]


class ChartLine(BaseModel):
    """Represents a line in a line chart.

    Attributes:
        label (str): The label for the line.
        values (List[Tuple[float, float]]): A list of (x, y) coordinate pairs
            representing the line's data points.
    """

    label: str
    values: List[Tuple[float, float]]


class ChartBar(BaseModel):
    """Represents a bar in a bar chart.

    Attributes:
        label (str): The label for the bar.
        values (float): The value associated with the bar.
    """

    label: str
    values: float


class ChartStackedBar(BaseModel):
    """Represents a stacked bar in a stacked bar chart.

    Attributes:
        label (List[str]): The labels for the stacked bars. Multiple values are stored
            in cases where the chart is "double stacked," meaning bars are stacked both
            horizontally and vertically.
        values (List[Tuple[str, int]]): A list of values representing different segments
            of the stacked bar along with their label.
    """

    label: List[str]
    values: List[Tuple[str, int]]


class ChartSlice(BaseModel):
    """Represents a slice in a pie chart.

    Attributes:
        label (str): The label for the slice.
        value (float): The value represented by the slice.
    """

    label: str
    value: float


class ChartPoint(BaseModel):
    """Represents a point in a scatter chart.

    Attributes:
        value (Tuple[float, float]): A (x, y) coordinate pair representing a point in a
            chart.
    """

    value: Tuple[float, float]


class PictureChartData(BaseModel):
    """Base class for picture chart data.

    Attributes:
        title (str): The title of the chart.
    """

    title: str


class PictureLineChartData(PictureChartData):
    """Represents data of a line chart.

    Attributes:
        kind (Literal["line_chart_data"]): The type of the chart.
        x_axis_label (str): The label for the x-axis.
        y_axis_label (str): The label for the y-axis.
        lines (List[ChartLine]): A list of lines in the chart.
    """

    kind: Literal["line_chart_data"] = "line_chart_data"
    x_axis_label: str
    y_axis_label: str
    lines: List[ChartLine]


class PictureBarChartData(PictureChartData):
    """Represents data of a bar chart.

    Attributes:
        kind (Literal["bar_chart_data"]): The type of the chart.
        x_axis_label (str): The label for the x-axis.
        y_axis_label (str): The label for the y-axis.
        bars (List[ChartBar]): A list of bars in the chart.
    """

    kind: Literal["bar_chart_data"] = "bar_chart_data"
    x_axis_label: str
    y_axis_label: str
    bars: List[ChartBar]


class PictureStackedBarChartData(PictureChartData):
    """Represents data of a stacked bar chart.

    Attributes:
        kind (Literal["stacked_bar_chart_data"]): The type of the chart.
        x_axis_label (str): The label for the x-axis.
        y_axis_label (str): The label for the y-axis.
        stacked_bars (List[ChartStackedBar]): A list of stacked bars in the chart.
    """

    kind: Literal["stacked_bar_chart_data"] = "stacked_bar_chart_data"
    x_axis_label: str
    y_axis_label: str
    stacked_bars: List[ChartStackedBar]


class PicturePieChartData(PictureChartData):
    """Represents data of a pie chart.

    Attributes:
        kind (Literal["pie_chart_data"]): The type of the chart.
        slices (List[ChartSlice]): A list of slices in the pie chart.
    """

    kind: Literal["pie_chart_data"] = "pie_chart_data"
    slices: List[ChartSlice]


class PictureScatterChartData(PictureChartData):
    """Represents data of a scatter chart.

    Attributes:
        kind (Literal["scatter_chart_data"]): The type of the chart.
        x_axis_label (str): The label for the x-axis.
        y_axis_label (str): The label for the y-axis.
        points (List[ChartPoint]): A list of points in the scatter chart.
    """

    kind: Literal["scatter_chart_data"] = "scatter_chart_data"
    x_axis_label: str
    y_axis_label: str
    points: List[ChartPoint]


PictureDataType = Annotated[
    Union[
        PictureClassificationData,
        PictureDescriptionData,
        PictureMoleculeData,
        PictureMiscData,
        PictureLineChartData,
        PictureBarChartData,
        PictureStackedBarChartData,
        PicturePieChartData,
        PictureScatterChartData,
    ],
    Field(discriminator="kind"),
]


class TableCell(BaseModel):
    """TableCell."""

    bbox: Optional[BoundingBox] = None
    row_span: int = 1
    col_span: int = 1
    start_row_offset_idx: int
    end_row_offset_idx: int
    start_col_offset_idx: int
    end_col_offset_idx: int
    text: str
    column_header: bool = False
    row_header: bool = False
    row_section: bool = False

    @model_validator(mode="before")
    @classmethod
    def from_dict_format(cls, data: Any) -> Any:
        """from_dict_format."""
        if isinstance(data, Dict):
            # Check if this is a native BoundingBox or a bbox from docling-ibm-models
            if (
                # "bbox" not in data
                # or data["bbox"] is None
                # or isinstance(data["bbox"], BoundingBox)
                "text"
                in data
            ):
                return data
            text = data["bbox"].get("token", "")
            if not len(text):
                text_cells = data.pop("text_cell_bboxes", None)
                if text_cells:
                    for el in text_cells:
                        text += el["token"] + " "

                text = text.strip()
            data["text"] = text

        return data


class TableData(BaseModel):  # TBD
    """BaseTableData."""

    table_cells: List[TableCell] = []
    num_rows: int = 0
    num_cols: int = 0

    @computed_field  # type: ignore
    @property
    def grid(
        self,
    ) -> List[List[TableCell]]:
        """grid."""
        # Initialise empty table data grid (only empty cells)
        table_data = [
            [
                TableCell(
                    text="",
                    start_row_offset_idx=i,
                    end_row_offset_idx=i + 1,
                    start_col_offset_idx=j,
                    end_col_offset_idx=j + 1,
                )
                for j in range(self.num_cols)
            ]
            for i in range(self.num_rows)
        ]

        # Overwrite cells in table data for which there is actual cell content.
        for cell in self.table_cells:
            for i in range(
                min(cell.start_row_offset_idx, self.num_rows),
                min(cell.end_row_offset_idx, self.num_rows),
            ):
                for j in range(
                    min(cell.start_col_offset_idx, self.num_cols),
                    min(cell.end_col_offset_idx, self.num_cols),
                ):
                    table_data[i][j] = cell

        return table_data


class DocumentOrigin(BaseModel):
    """FileSource."""

    mimetype: str  # the mimetype of the original file
    binary_hash: Uint64  # the binary hash of the original file.
    # TODO: Change to be Uint64 and provide utility method to generate

    filename: str  # The name of the original file, including extension, without path.
    # Could stem from filesystem, source URI, Content-Disposition header, ...

    uri: Optional[AnyUrl] = (
        None  # any possible reference to a source file,
        # from any file handler protocol (e.g. https://, file://, s3://)
    )

    _extra_mimetypes: typing.ClassVar[List[str]] = [
        "application/vnd.openxmlformats-officedocument.wordprocessingml.document",
        "application/vnd.openxmlformats-officedocument.wordprocessingml.template",
        "application/vnd.openxmlformats-officedocument.presentationml.template",
        "application/vnd.openxmlformats-officedocument.presentationml.slideshow",
        "application/vnd.openxmlformats-officedocument.presentationml.presentation",
        "application/vnd.openxmlformats-officedocument.spreadsheetml.sheet",
        "text/asciidoc",
        "text/markdown",
    ]

    @field_validator("binary_hash", mode="before")
    @classmethod
    def parse_hex_string(cls, value):
        """parse_hex_string."""
        if isinstance(value, str):
            try:
                # Convert hex string to an integer
                hash_int = Uint64(value, 16)
                # Mask to fit within 64 bits (unsigned)
                return (
                    hash_int & 0xFFFFFFFFFFFFFFFF
                )  # TODO be sure it doesn't clip uint64 max
            except ValueError:
                raise ValueError(f"Invalid sha256 hexdigest: {value}")
        return value  # If already an int, return it as is.

    @field_validator("mimetype")
    @classmethod
    def validate_mimetype(cls, v):
        """validate_mimetype."""
        # Check if the provided MIME type is valid using mimetypes module
        if v not in mimetypes.types_map.values() and v not in cls._extra_mimetypes:
            raise ValueError(f"'{v}' is not a valid MIME type")
        return v


class RefItem(BaseModel):
    """RefItem."""

    cref: str = Field(alias="$ref", pattern=_JSON_POINTER_REGEX)

    # This method makes RefItem compatible with DocItem
    def get_ref(self):
        """get_ref."""
        return self

    model_config = ConfigDict(
        populate_by_name=True,
    )

    def resolve(self, doc: "DoclingDocument"):
        """resolve."""
        path_components = self.cref.split("/")
        if (num_comps := len(path_components)) == 3:
            _, path, index_str = path_components
            index = int(index_str)
            obj = doc.__getattribute__(path)[index]
        elif num_comps == 2:
            _, path = path_components
            obj = doc.__getattribute__(path)
        else:
            raise RuntimeError(f"Unsupported number of path components: {num_comps}")
        return obj


class ImageRef(BaseModel):
    """ImageRef."""

    mimetype: str
    dpi: int
    size: Size
    uri: Union[AnyUrl, Path] = Field(union_mode="left_to_right")
    _pil: Optional[PILImage.Image] = None

    @property
    def pil_image(self) -> Optional[PILImage.Image]:
        """Return the PIL Image."""
        if self._pil is not None:
            return self._pil

        if isinstance(self.uri, AnyUrl):
            if self.uri.scheme == "data":
                encoded_img = str(self.uri).split(",")[1]
                decoded_img = base64.b64decode(encoded_img)
                self._pil = PILImage.open(BytesIO(decoded_img))
            elif self.uri.scheme == "file":
                self._pil = PILImage.open(unquote(str(self.uri.path)))
            # else: Handle http request or other protocols...
        elif isinstance(self.uri, Path):
            self._pil = PILImage.open(self.uri)

        return self._pil

    @field_validator("mimetype")
    @classmethod
    def validate_mimetype(cls, v):
        """validate_mimetype."""
        # Check if the provided MIME type is valid using mimetypes module
        if v not in mimetypes.types_map.values():
            raise ValueError(f"'{v}' is not a valid MIME type")
        return v

    @classmethod
    def from_pil(cls, image: PILImage.Image, dpi: int) -> Self:
        """Construct ImageRef from a PIL Image."""
        buffered = BytesIO()
        image.save(buffered, format="PNG")
        img_str = base64.b64encode(buffered.getvalue()).decode("utf-8")
        img_uri = f"data:image/png;base64,{img_str}"
        return cls(
            mimetype="image/png",
            dpi=dpi,
            size=Size(width=image.width, height=image.height),
            uri=img_uri,
            _pil=image,
        )


class DocTagsPage(BaseModel):
    """DocTagsPage."""

    model_config = ConfigDict(arbitrary_types_allowed=True)

    tokens: str
    image: Optional[PILImage.Image] = None


class DocTagsDocument(BaseModel):
    """DocTagsDocument."""

    pages: List[DocTagsPage] = []

    @classmethod
    def from_doctags_and_image_pairs(
        cls, doctags: List[Union[Path, str]], images: List[Union[Path, PILImage.Image]]
    ):
        """from_doctags_and_image_pairs."""
        if len(doctags) != len(images):
            raise ValueError("Number of page doctags must be equal to page images!")
        doctags_doc = cls()

        pages = []
        for dt, img in zip(doctags, images):
            if isinstance(dt, Path):
                with dt.open("r") as fp:
                    dt = fp.read()
            elif isinstance(dt, str):
                pass

            if isinstance(img, Path):
                img = PILImage.open(img)
            elif isinstance(dt, PILImage.Image):
                pass

            page = DocTagsPage(tokens=dt, image=img)
            pages.append(page)

        doctags_doc.pages = pages
        return doctags_doc


class ProvenanceItem(BaseModel):
    """ProvenanceItem."""

    page_no: int
    bbox: BoundingBox
    charspan: Tuple[int, int]


class ContentLayer(str, Enum):
    """ContentLayer."""

    BODY = "body"
    FURNITURE = "furniture"


DEFAULT_CONTENT_LAYERS = {ContentLayer.BODY}


class NodeItem(BaseModel):
    """NodeItem."""

    self_ref: str = Field(pattern=_JSON_POINTER_REGEX)
    parent: Optional[RefItem] = None
    children: List[RefItem] = []

    content_layer: ContentLayer = ContentLayer.BODY

    model_config = ConfigDict(extra="forbid")

    def get_ref(self):
        """get_ref."""
        return RefItem(cref=self.self_ref)


class GroupItem(NodeItem):  # Container type, can't be a leaf node
    """GroupItem."""

    name: str = (
        "group"  # Name of the group, e.g. "Introduction Chapter",
        # "Slide 5", "Navigation menu list", ...
    )
    # TODO narrow down to allowed values, i.e. excluding those used for subtypes
    label: GroupLabel = GroupLabel.UNSPECIFIED


class UnorderedList(GroupItem):
    """UnorderedList."""

    label: typing.Literal[GroupLabel.LIST] = GroupLabel.LIST  # type: ignore[assignment]


class OrderedList(GroupItem):
    """OrderedList."""

    label: typing.Literal[GroupLabel.ORDERED_LIST] = (
        GroupLabel.ORDERED_LIST  # type: ignore[assignment]
    )


class InlineGroup(GroupItem):
    """InlineGroup."""

    label: typing.Literal[GroupLabel.INLINE] = GroupLabel.INLINE


class DocItem(
    NodeItem
):  # Base type for any element that carries content, can be a leaf node
    """DocItem."""

    label: DocItemLabel
    prov: List[ProvenanceItem] = []

    def get_location_tokens(
        self,
        doc: "DoclingDocument",
        new_line: str,
        xsize: int = 500,
        ysize: int = 500,
    ) -> str:
        """Get the location string for the BaseCell."""
        if not len(self.prov):
            return ""

        location = ""
        for prov in self.prov:
            page_w, page_h = doc.pages[prov.page_no].size.as_tuple()

            loc_str = DocumentToken.get_location(
                bbox=prov.bbox.to_top_left_origin(page_h).as_tuple(),
                page_w=page_w,
                page_h=page_h,
                xsize=xsize,
                ysize=ysize,
            )
            location += f"{loc_str}{new_line}"

        return location

    def get_image(self, doc: "DoclingDocument") -> Optional[PILImage.Image]:
        """Returns the image of this DocItem.

        The function returns None if this DocItem has no valid provenance or
        if a valid image of the page containing this DocItem is not available
        in doc.
        """
        if not len(self.prov):
            return None

        page = doc.pages.get(self.prov[0].page_no)
        if page is None or page.size is None or page.image is None:
            return None

        page_image = page.image.pil_image
        if not page_image:
            return None
        crop_bbox = (
            self.prov[0]
            .bbox.to_top_left_origin(page_height=page.size.height)
            .scale_to_size(old_size=page.size, new_size=page.image.size)
            # .scaled(scale=page_image.height / page.size.height)
        )
        return page_image.crop(crop_bbox.as_tuple())


class Formatting(BaseModel):
    """Formatting."""

    bold: bool = False
    italic: bool = False
    underline: bool = False
    strikethrough: bool = False


class TextItem(DocItem):
    """TextItem."""

    label: typing.Literal[
        DocItemLabel.CAPTION,
        DocItemLabel.CHECKBOX_SELECTED,
        DocItemLabel.CHECKBOX_UNSELECTED,
        DocItemLabel.FOOTNOTE,
        DocItemLabel.PAGE_FOOTER,
        DocItemLabel.PAGE_HEADER,
        DocItemLabel.PARAGRAPH,
        DocItemLabel.REFERENCE,
        DocItemLabel.TEXT,
    ]

    orig: str  # untreated representation
    text: str  # sanitized representation

    formatting: Optional[Formatting] = None
    hyperlink: Optional[Union[AnyUrl, Path]] = None

    def export_to_document_tokens(
        self,
        doc: "DoclingDocument",
        new_line: str = "",
        xsize: int = 500,
        ysize: int = 500,
        add_location: bool = True,
        add_content: bool = True,
    ):
        r"""Export text element to document tokens format.

        :param doc: "DoclingDocument":
        :param new_line: str (Default value = "")
        :param xsize: int:  (Default value = 500)
        :param ysize: int:  (Default value = 500)
        :param add_location: bool:  (Default value = True)
        :param add_content: bool:  (Default value = True)

        """
        body = f"<{self.label.value}>{new_line}"

        if add_location:
            body += self.get_location_tokens(
                doc=doc,
                new_line=new_line,
                xsize=xsize,
                ysize=ysize,
            )

        if add_content and self.text is not None:
            body += f"{self.text.strip()}{new_line}"

        body += f"</{self.label.value}>\n"

        return body


class TitleItem(TextItem):
    """TitleItem."""

    label: typing.Literal[DocItemLabel.TITLE] = (
        DocItemLabel.TITLE  # type: ignore[assignment]
    )


class SectionHeaderItem(TextItem):
    """SectionItem."""

    label: typing.Literal[DocItemLabel.SECTION_HEADER] = (
        DocItemLabel.SECTION_HEADER  # type: ignore[assignment]
    )
    level: LevelNumber = 1

    def export_to_document_tokens(
        self,
        doc: "DoclingDocument",
        new_line: str = "",
        xsize: int = 500,
        ysize: int = 500,
        add_location: bool = True,
        add_content: bool = True,
    ):
        r"""Export text element to document tokens format.

        :param doc: "DoclingDocument":
        :param new_line: str (Default value = "")
        :param xsize: int:  (Default value = 500)
        :param ysize: int:  (Default value = 500)
        :param add_location: bool:  (Default value = True)
        :param add_content: bool:  (Default value = True)

        """
        body = f"<{self.label.value}_level_{self.level}>{new_line}"

        # TODO: This must be done through an explicit mapping.
        # assert DocumentToken.is_known_token(
        #    body
        # ), f"failed DocumentToken.is_known_token({body})"

        if add_location:
            body += self.get_location_tokens(
                doc=doc,
                new_line=new_line,
                xsize=xsize,
                ysize=ysize,
            )

        if add_content and self.text is not None:
            body += f"{self.text.strip()}{new_line}"

        body += f"</{self.label.value}_level_{self.level}>\n"

        return body


class ListItem(TextItem):
    """SectionItem."""

    label: typing.Literal[DocItemLabel.LIST_ITEM] = (
        DocItemLabel.LIST_ITEM  # type: ignore[assignment]
    )
    enumerated: bool = False
    marker: str = "-"  # The bullet or number symbol that prefixes this list item


class FloatingItem(DocItem):
    """FloatingItem."""

    captions: List[RefItem] = []
    references: List[RefItem] = []
    footnotes: List[RefItem] = []
    image: Optional[ImageRef] = None

    def caption_text(self, doc: "DoclingDocument") -> str:
        """Computes the caption as a single text."""
        text = ""
        for cap in self.captions:
            text += cap.resolve(doc).text
        return text

    def get_image(self, doc: "DoclingDocument") -> Optional[PILImage.Image]:
        """Returns the image corresponding to this FloatingItem.

        This function returns the PIL image from self.image if one is available.
        Otherwise, it uses DocItem.get_image to get an image of this FloatingItem.

        In particular, when self.image is None, the function returns None if this
        FloatingItem has no valid provenance or the doc does not contain a valid image
        for the required page.
        """
        if self.image is not None:
            return self.image.pil_image
        return super().get_image(doc=doc)


class CodeItem(FloatingItem, TextItem):
    """CodeItem."""

    label: typing.Literal[DocItemLabel.CODE] = (
        DocItemLabel.CODE  # type: ignore[assignment]
    )
    code_language: CodeLanguageLabel = CodeLanguageLabel.UNKNOWN

    def export_to_document_tokens(
        self,
        doc: "DoclingDocument",
        new_line: str = "",
        xsize: int = 500,
        ysize: int = 500,
        add_location: bool = True,
        add_content: bool = True,
    ):
        r"""Export text element to document tokens format.

        :param doc: "DoclingDocument":
        :param new_line: str (Default value = "")
        :param xsize: int:  (Default value = 500)
        :param ysize: int:  (Default value = 500)
        :param add_location: bool:  (Default value = True)
        :param add_content: bool:  (Default value = True)

        """
        body = f"<{self.label.value}>{new_line}"

        if add_location:
            body += self.get_location_tokens(
                doc=doc,
                new_line=new_line,
                xsize=xsize,
                ysize=ysize,
            )

        if add_content and self.text is not None:
            body += f"<_{self.code_language.value}_>{self.text}{new_line}"

        body += f"</{self.label.value}>\n"

        return body


class FormulaItem(TextItem):
    """FormulaItem."""

    label: typing.Literal[DocItemLabel.FORMULA] = (
        DocItemLabel.FORMULA  # type: ignore[assignment]
    )


class PictureItem(FloatingItem):
    """PictureItem."""

    label: typing.Literal[DocItemLabel.PICTURE] = DocItemLabel.PICTURE

    annotations: List[PictureDataType] = []

    # Convert the image to Base64
    def _image_to_base64(self, pil_image, format="PNG"):
        """Base64 representation of the image."""
        buffered = BytesIO()
        pil_image.save(buffered, format=format)  # Save the image to the byte stream
        img_bytes = buffered.getvalue()  # Get the byte data
        img_base64 = base64.b64encode(img_bytes).decode(
            "utf-8"
        )  # Encode to Base64 and decode to string
        return img_base64

    def _image_to_hexhash(self) -> Optional[str]:
        """Hexash from the image."""
        if self.image is not None and self.image._pil is not None:
            # Convert the image to raw bytes
            image_bytes = self.image._pil.tobytes()

            # Create a hash object (e.g., SHA-256)
            hasher = hashlib.sha256()

            # Feed the image bytes into the hash object
            hasher.update(image_bytes)

            # Get the hexadecimal representation of the hash
            return hasher.hexdigest()

        return None

    def export_to_markdown(
        self,
        doc: "DoclingDocument",
        add_caption: bool = True,  # deprecated
        image_mode: ImageRefMode = ImageRefMode.EMBEDDED,
        image_placeholder: str = "<!-- image -->",
    ) -> str:
        """Export picture to Markdown format."""
        from docling_core.experimental.serializer.markdown import MarkdownDocSerializer

        if not add_caption:
            _logger.warning(
                "Argument `add_caption` is deprecated and will be ignored.",
            )

        serializer = MarkdownDocSerializer(
            doc=self,
            image_mode=image_mode,
        )
        text = (
            serializer.picture_serializer.serialize(
                item=self,
                doc_serializer=serializer,
                doc=doc,
                image_mode=image_mode,
                image_placeholder=image_placeholder,
            ).text
            if serializer.picture_serializer
            else ""
        )
        return text

    def export_to_html(
        self,
        doc: "DoclingDocument",
        add_caption: bool = True,
        image_mode: ImageRefMode = ImageRefMode.PLACEHOLDER,
    ) -> str:
        """Export picture to HTML format."""
        text = ""
        if add_caption and len(self.captions):
            text = self.caption_text(doc)

        caption_text = ""
        if len(text) > 0:
            caption_text = get_html_tag_with_text_direction(
                html_tag="figcaption", text=text
            )

        default_response = f"<figure>{caption_text}</figure>"

        if image_mode == ImageRefMode.PLACEHOLDER:
            return default_response

        elif image_mode == ImageRefMode.EMBEDDED:
            # short-cut: we already have the image in base64
            if (
                isinstance(self.image, ImageRef)
                and isinstance(self.image.uri, AnyUrl)
                and self.image.uri.scheme == "data"
            ):
                img_text = f'<img src="{self.image.uri}">'
                return f"<figure>{caption_text}{img_text}</figure>"

            # get the self.image._pil or crop it out of the page-image
            img = self.get_image(doc)

            if img is not None:
                imgb64 = self._image_to_base64(img)
                img_text = f'<img src="data:image/png;base64,{imgb64}">'

                return f"<figure>{caption_text}{img_text}</figure>"
            else:
                return default_response

        elif image_mode == ImageRefMode.REFERENCED:

            if not isinstance(self.image, ImageRef) or (
                isinstance(self.image.uri, AnyUrl) and self.image.uri.scheme == "data"
            ):
                return default_response

            img_text = f'<img src="{quote(str(self.image.uri))}">'
            return f"<figure>{caption_text}{img_text}</figure>"

        else:
            return default_response

    def export_to_document_tokens(
        self,
        doc: "DoclingDocument",
        new_line: str = "",
        xsize: int = 500,
        ysize: int = 500,
        add_location: bool = True,
        add_caption: bool = True,
        add_content: bool = True,  # not used at the moment
    ):
        r"""Export picture to document tokens format.

        :param doc: "DoclingDocument":
        :param new_line: str (Default value = "")
        :param xsize: int:  (Default value = 500)
        :param ysize: int:  (Default value = 500)
        :param add_location: bool:  (Default value = True)
        :param add_caption: bool:  (Default value = True)
        :param add_content: bool:  (Default value = True)
        :param # not used at the moment

        """
        body = f"<{self.label.value}>{new_line}"
        if add_location:
            body += self.get_location_tokens(
                doc=doc,
                new_line=new_line,
                xsize=xsize,
                ysize=ysize,
            )

        classifications = [
            ann
            for ann in self.annotations
            if isinstance(ann, PictureClassificationData)
        ]
        if len(classifications) > 0:
            # ! TODO: currently this code assumes class_name is of type 'str'
            # ! TODO: when it will change to an ENUM --> adapt code
            predicted_class = classifications[0].predicted_classes[0].class_name
            body += DocumentToken.get_picture_classification_token(predicted_class)

        smiles_annotations = [
            ann for ann in self.annotations if isinstance(ann, PictureMoleculeData)
        ]
        if len(smiles_annotations) > 0:
            body += (
                "<"
                + DocumentToken.SMILES.value
                + ">"
                + smiles_annotations[0].smi
                + "</"
                + DocumentToken.SMILES.value
                + ">"
            )

        if add_caption and len(self.captions):
            text = self.caption_text(doc)

            if len(text):
                body += f"<{DocItemLabel.CAPTION.value}>"
                for caption in self.captions:
                    body += caption.resolve(doc).get_location_tokens(
                        doc=doc,
                        new_line=new_line,
                        xsize=xsize,
                        ysize=ysize,
                    )
                body += f"{text.strip()}"
                body += f"</{DocItemLabel.CAPTION.value}>"
                body += f"{new_line}"

        body += f"</{self.label.value}>\n"

        return body


class TableItem(FloatingItem):
    """TableItem."""

    data: TableData
    label: typing.Literal[
        DocItemLabel.DOCUMENT_INDEX,
        DocItemLabel.TABLE,
    ] = DocItemLabel.TABLE

    def export_to_dataframe(self) -> pd.DataFrame:
        """Export the table as a Pandas DataFrame."""
        if self.data.num_rows == 0 or self.data.num_cols == 0:
            return pd.DataFrame()

        # Count how many rows are column headers
        num_headers = 0
        for i, row in enumerate(self.data.grid):
            if len(row) == 0:
                raise RuntimeError(
                    f"Invalid table. {len(row)=} but {self.data.num_cols=}."
                )

            any_header = False
            for cell in row:
                if cell.column_header:
                    any_header = True
                    break

            if any_header:
                num_headers += 1
            else:
                break

        # Create the column names from all col_headers
        columns: Optional[List[str]] = None
        if num_headers > 0:
            columns = ["" for _ in range(self.data.num_cols)]
            for i in range(num_headers):
                for j, cell in enumerate(self.data.grid[i]):
                    col_name = cell.text
                    if columns[j] != "":
                        col_name = f".{col_name}"
                    columns[j] += col_name

        # Create table data
        table_data = [
            [cell.text for cell in row] for row in self.data.grid[num_headers:]
        ]

        # Create DataFrame
        df = pd.DataFrame(table_data, columns=columns)

        return df

    def export_to_markdown(self, doc: Optional["DoclingDocument"] = None) -> str:
        """Export the table as markdown."""
        if doc is not None:
            from docling_core.experimental.serializer.markdown import (
                MarkdownDocSerializer,
            )

            serializer = MarkdownDocSerializer(
                doc=doc,
            )
            text = (
                serializer.table_serializer.serialize(
                    item=self,
                    doc_serializer=serializer,
                    doc=doc,
                ).text
                if serializer.table_serializer
                else ""
            )
            return text
        else:
            _logger.warning(
                "Usage of TableItem.export_to_markdown() without `doc` argument is "
                "deprecated.",
            )

            table = []
            for row in self.data.grid:
                tmp = []
                for col in row:

                    # make sure that md tables are not broken
                    # due to newline chars in the text
                    text = col.text
                    text = text.replace("\n", " ")
                    tmp.append(text)

                table.append(tmp)

            res = ""
            if len(table) > 1 and len(table[0]) > 0:
                try:
                    res = tabulate(table[1:], headers=table[0], tablefmt="github")
                except ValueError:
                    res = tabulate(
                        table[1:],
                        headers=table[0],
                        tablefmt="github",
                        disable_numparse=True,
                    )

        return res

    def export_to_html(
        self,
        doc: Optional["DoclingDocument"] = None,
        add_caption: bool = True,
    ) -> str:
        """Export the table as html."""
        if doc is None:
            warnings.warn(
                "The `doc` argument will be mandatory in a future version. "
                "It must be provided to include a caption.",
                DeprecationWarning,
            )

        nrows = self.data.num_rows
        ncols = self.data.num_cols

        text = ""
        if doc is not None and add_caption and len(self.captions):
            text = html.escape(self.caption_text(doc))

        if len(self.data.table_cells) == 0:
            return ""

        body = ""

        for i in range(nrows):
            body += "<tr>"
            for j in range(ncols):
                cell: TableCell = self.data.grid[i][j]

                rowspan, rowstart = (
                    cell.row_span,
                    cell.start_row_offset_idx,
                )
                colspan, colstart = (
                    cell.col_span,
                    cell.start_col_offset_idx,
                )

                if rowstart != i:
                    continue
                if colstart != j:
                    continue

                content = html.escape(cell.text.strip())
                celltag = "td"
                if cell.column_header:
                    celltag = "th"

                opening_tag = f"{celltag}"
                if rowspan > 1:
                    opening_tag += f' rowspan="{rowspan}"'
                if colspan > 1:
                    opening_tag += f' colspan="{colspan}"'

                text_dir = get_text_direction(content)
                if text_dir == "rtl":
                    opening_tag += f' dir="{dir}"'

                body += f"<{opening_tag}>{content}</{celltag}>"
            body += "</tr>"

        # dir = get_text_direction(text)

        if len(text) > 0 and len(body) > 0:
            caption_text = get_html_tag_with_text_direction(
                html_tag="caption", text=text
            )
            body = f"<table>{caption_text}<tbody>{body}</tbody></table>"

        elif len(text) == 0 and len(body) > 0:
            body = f"<table><tbody>{body}</tbody></table>"
        elif len(text) > 0 and len(body) == 0:
            caption_text = get_html_tag_with_text_direction(
                html_tag="caption", text=text
            )
            body = f"<table>{caption_text}</table>"
        else:
            body = "<table></table>"

        return body

    def export_to_otsl(
        self,
        doc: "DoclingDocument",
        add_cell_location: bool = True,
        add_cell_text: bool = True,
        xsize: int = 500,
        ysize: int = 500,
    ) -> str:
        """Export the table as OTSL."""
        # Possible OTSL tokens...
        #
        # Empty and full cells:
        # "ecel", "fcel"
        #
        # Cell spans (horisontal, vertical, 2d):
        # "lcel", "ucel", "xcel"
        #
        # New line:
        # "nl"
        #
        # Headers (column, row, section row):
        # "ched", "rhed", "srow"

        body = []
        nrows = self.data.num_rows
        ncols = self.data.num_cols
        if len(self.data.table_cells) == 0:
            return ""

        page_no = 0
        if len(self.prov) > 0:
            page_no = self.prov[0].page_no

        for i in range(nrows):
            for j in range(ncols):
                cell: TableCell = self.data.grid[i][j]
                content = cell.text.strip()
                rowspan, rowstart = (
                    cell.row_span,
                    cell.start_row_offset_idx,
                )
                colspan, colstart = (
                    cell.col_span,
                    cell.start_col_offset_idx,
                )

                if len(doc.pages.keys()):
                    page_w, page_h = doc.pages[page_no].size.as_tuple()
                cell_loc = ""
                if cell.bbox is not None:
                    cell_loc = DocumentToken.get_location(
                        bbox=cell.bbox.to_bottom_left_origin(page_h).as_tuple(),
                        page_w=page_w,
                        page_h=page_h,
                        xsize=xsize,
                        ysize=ysize,
                    )

                if rowstart == i and colstart == j:
                    if len(content) > 0:
                        if cell.column_header:
                            body.append(str(TableToken.OTSL_CHED.value))
                        elif cell.row_header:
                            body.append(str(TableToken.OTSL_RHED.value))
                        elif cell.row_section:
                            body.append(str(TableToken.OTSL_SROW.value))
                        else:
                            body.append(str(TableToken.OTSL_FCEL.value))
                        if add_cell_location:
                            body.append(str(cell_loc))
                        if add_cell_text:
                            body.append(str(content))
                    else:
                        body.append(str(TableToken.OTSL_ECEL.value))
                else:
                    add_cross_cell = False
                    if rowstart != i:
                        if colspan == 1:
                            body.append(str(TableToken.OTSL_UCEL.value))
                        else:
                            add_cross_cell = True
                    if colstart != j:
                        if rowspan == 1:
                            body.append(str(TableToken.OTSL_LCEL.value))
                        else:
                            add_cross_cell = True
                    if add_cross_cell:
                        body.append(str(TableToken.OTSL_XCEL.value))
            body.append(str(TableToken.OTSL_NL.value))
            body_str = "".join(body)
        return body_str

    def export_to_document_tokens(
        self,
        doc: "DoclingDocument",
        new_line: str = "",
        xsize: int = 500,
        ysize: int = 500,
        add_location: bool = True,
        add_cell_location: bool = True,
        add_cell_text: bool = True,
        add_caption: bool = True,
    ):
        r"""Export table to document tokens format.

        :param doc: "DoclingDocument":
        :param new_line: str (Default value = "")
        :param xsize: int:  (Default value = 500)
        :param ysize: int:  (Default value = 500)
        :param add_location: bool:  (Default value = True)
        :param add_cell_location: bool:  (Default value = True)
        :param add_cell_text: bool:  (Default value = True)
        :param add_caption: bool:  (Default value = True)

        """
        otsl_tag = DocumentToken.OTSL.value

        body = f"<{otsl_tag}>{new_line}"

        if add_location:
            body += self.get_location_tokens(
                doc=doc,
                new_line=new_line,
                xsize=xsize,
                ysize=ysize,
            )

        body += self.export_to_otsl(doc, add_cell_location, add_cell_text, xsize, ysize)

        if add_caption and len(self.captions):
            text = self.caption_text(doc)

            if len(text):
                body += f"<{DocItemLabel.CAPTION.value}>"
                for caption in self.captions:
                    body += caption.resolve(doc).get_location_tokens(
                        doc=doc,
                        new_line=new_line,
                        xsize=xsize,
                        ysize=ysize,
                    )
                body += f"{text.strip()}"
                body += f"</{DocItemLabel.CAPTION.value}>"
                body += f"{new_line}"

        body += f"</{otsl_tag}>\n"

        return body


class GraphCell(BaseModel):
    """GraphCell."""

    label: GraphCellLabel

    cell_id: int

    text: str  # sanitized text
    orig: str  # text as seen on document

    prov: Optional[ProvenanceItem] = None

    # in case you have a text, table or picture item
    item_ref: Optional[RefItem] = None


class GraphLink(BaseModel):
    """GraphLink."""

    label: GraphLinkLabel

    source_cell_id: int
    target_cell_id: int


class GraphData(BaseModel):
    """GraphData."""

    cells: List[GraphCell] = Field(default_factory=list)
    links: List[GraphLink] = Field(default_factory=list)

    @field_validator("links")
    @classmethod
    def validate_links(cls, links, info):
        """Ensure that each link is valid."""
        cells = info.data.get("cells", [])

        valid_cell_ids = {cell.cell_id for cell in cells}

        for link in links:
            if link.source_cell_id not in valid_cell_ids:
                raise ValueError(
                    f"Invalid source_cell_id {link.source_cell_id} in GraphLink"
                )
            if link.target_cell_id not in valid_cell_ids:
                raise ValueError(
                    f"Invalid target_cell_id {link.target_cell_id} in GraphLink"
                )

        return links


class KeyValueItem(FloatingItem):
    """KeyValueItem."""

    label: typing.Literal[DocItemLabel.KEY_VALUE_REGION] = DocItemLabel.KEY_VALUE_REGION

    graph: GraphData


class FormItem(FloatingItem):
    """FormItem."""

    label: typing.Literal[DocItemLabel.FORM] = DocItemLabel.FORM

    graph: GraphData


ContentItem = Annotated[
    Union[
        TextItem,
        TitleItem,
        SectionHeaderItem,
        ListItem,
        CodeItem,
        FormulaItem,
        PictureItem,
        TableItem,
        KeyValueItem,
    ],
    Field(discriminator="label"),
]


class PageItem(BaseModel):
    """PageItem."""

    # A page carries separate root items for furniture and body,
    # only referencing items on the page
    size: Size
    image: Optional[ImageRef] = None
    page_no: int


class DoclingDocument(BaseModel):
    """DoclingDocument."""

    _HTML_DEFAULT_HEAD: str = r"""<head>
    <link rel="icon" type="image/png"
    href="https://ds4sd.github.io/docling/assets/logo.png"/>
    <meta charset="UTF-8">
    <title>
    Powered by Docling
    </title>
    <style>
    html {
    background-color: LightGray;
    }
    body {
    margin: 0 auto;
    width:800px;
    padding: 30px;
    background-color: White;
    font-family: Arial, sans-serif;
    box-shadow: 10px 10px 10px grey;
    }
    figure{
    display: block;
    width: 100%;
    margin: 0px;
    margin-top: 10px;
    margin-bottom: 10px;
    }
    img {
    display: block;
    margin: auto;
    margin-top: 10px;
    margin-bottom: 10px;
    max-width: 640px;
    max-height: 640px;
    }
    table {
    min-width:500px;
    background-color: White;
    border-collapse: collapse;
    cell-padding: 5px;
    margin: auto;
    margin-top: 10px;
    margin-bottom: 10px;
    }
    th, td {
    border: 1px solid black;
    padding: 8px;
    }
    th {
    font-weight: bold;
    }
    table tr:nth-child(even) td{
    background-color: LightGray;
    }
    math annotation {
    display: none;
    }
    .formula-not-decoded {
    background: repeating-linear-gradient(
    45deg, /* Angle of the stripes */
    LightGray, /* First color */
    LightGray 10px, /* Length of the first color */
    White 10px, /* Second color */
    White 20px /* Length of the second color */
    );
    margin: 0;
    text-align: center;
    }
    </style>
    </head>"""

    schema_name: typing.Literal["DoclingDocument"] = "DoclingDocument"
    version: Annotated[str, StringConstraints(pattern=VERSION_PATTERN, strict=True)] = (
        CURRENT_VERSION
    )
    name: str  # The working name of this document, without extensions
    # (could be taken from originating doc, or just "Untitled 1")
    origin: Optional[DocumentOrigin] = (
        None  # DoclingDocuments may specify an origin (converted to DoclingDocument).
        # This is optional, e.g. a DoclingDocument could also be entirely
        # generated from synthetic data.
    )

    furniture: Annotated[GroupItem, Field(deprecated=True)] = GroupItem(
        name="_root_",
        self_ref="#/furniture",
        content_layer=ContentLayer.FURNITURE,
    )  # List[RefItem] = []
    body: GroupItem = GroupItem(name="_root_", self_ref="#/body")  # List[RefItem] = []

    groups: List[Union[OrderedList, UnorderedList, InlineGroup, GroupItem]] = []
    texts: List[
        Union[TitleItem, SectionHeaderItem, ListItem, CodeItem, FormulaItem, TextItem]
    ] = []
    pictures: List[PictureItem] = []
    tables: List[TableItem] = []
    key_value_items: List[KeyValueItem] = []
    form_items: List[FormItem] = []

    pages: Dict[int, PageItem] = {}  # empty as default

    @model_validator(mode="before")
    @classmethod
    def transform_to_content_layer(cls, data: dict) -> dict:
        """transform_to_content_layer."""
        # Since version 1.1.0, all NodeItems carry content_layer property.
        # We must assign previous page_header and page_footer instances to furniture.
        # Note: model_validators which check on the version must use "before".
        if "version" in data and data["version"] == "1.0.0":
            for item in data.get("texts", []):
                if "label" in item and item["label"] in [
                    DocItemLabel.PAGE_HEADER.value,
                    DocItemLabel.PAGE_FOOTER.value,
                ]:
                    item["content_layer"] = "furniture"
        return data

    ###################################
    # TODO: refactor add* methods below
    ###################################

    def add_ordered_list(
        self,
        name: Optional[str] = None,
        parent: Optional[NodeItem] = None,
        content_layer: Optional[ContentLayer] = None,
    ) -> GroupItem:
        """add_ordered_list."""
        _parent = parent or self.body
        cref = f"#/groups/{len(self.groups)}"
        group = OrderedList(self_ref=cref, parent=_parent.get_ref())
        if name is not None:
            group.name = name
        if content_layer:
            group.content_layer = content_layer

        self.groups.append(group)
        _parent.children.append(RefItem(cref=cref))
        return group

    def add_unordered_list(
        self,
        name: Optional[str] = None,
        parent: Optional[NodeItem] = None,
        content_layer: Optional[ContentLayer] = None,
    ) -> GroupItem:
        """add_unordered_list."""
        _parent = parent or self.body
        cref = f"#/groups/{len(self.groups)}"
        group = UnorderedList(self_ref=cref, parent=_parent.get_ref())
        if name is not None:
            group.name = name
        if content_layer:
            group.content_layer = content_layer

        self.groups.append(group)
        _parent.children.append(RefItem(cref=cref))
        return group

    def add_inline_group(
        self,
        name: Optional[str] = None,
        parent: Optional[NodeItem] = None,
        content_layer: Optional[ContentLayer] = None,
        # marker: Optional[UnorderedList.ULMarker] = None,
    ) -> GroupItem:
        """add_inline_group."""
        _parent = parent or self.body
        cref = f"#/groups/{len(self.groups)}"
        group = InlineGroup(self_ref=cref, parent=_parent.get_ref())
        if name is not None:
            group.name = name
        if content_layer:
            group.content_layer = content_layer

        self.groups.append(group)
        _parent.children.append(RefItem(cref=cref))
        return group

    def add_group(
        self,
        label: Optional[GroupLabel] = None,
        name: Optional[str] = None,
        parent: Optional[NodeItem] = None,
        content_layer: Optional[ContentLayer] = None,
    ) -> GroupItem:
        """add_group.

        :param label: Optional[GroupLabel]:  (Default value = None)
        :param name: Optional[str]:  (Default value = None)
        :param parent: Optional[NodeItem]:  (Default value = None)

        """
        if label == GroupLabel.LIST:
            return self.add_unordered_list(
                name=name,
                parent=parent,
                content_layer=content_layer,
            )
        elif label == GroupLabel.ORDERED_LIST:
            return self.add_ordered_list(
                name=name,
                parent=parent,
                content_layer=content_layer,
            )
        elif label == GroupLabel.INLINE:
            return self.add_inline_group(
                name=name,
                parent=parent,
                content_layer=content_layer,
            )

        if not parent:
            parent = self.body

        group_index = len(self.groups)
        cref = f"#/groups/{group_index}"

        group = GroupItem(self_ref=cref, parent=parent.get_ref())
        if name is not None:
            group.name = name
        if label is not None:
            group.label = label
        if content_layer:
            group.content_layer = content_layer

        self.groups.append(group)
        parent.children.append(RefItem(cref=cref))

        return group

    def add_list_item(
        self,
        text: str,
        enumerated: bool = False,
        marker: Optional[str] = None,
        orig: Optional[str] = None,
        prov: Optional[ProvenanceItem] = None,
        parent: Optional[NodeItem] = None,
        content_layer: Optional[ContentLayer] = None,
        formatting: Optional[Formatting] = None,
        hyperlink: Optional[Union[AnyUrl, Path]] = None,
    ):
        """add_list_item.

        :param label: str:
        :param text: str:
        :param orig: Optional[str]:  (Default value = None)
        :param prov: Optional[ProvenanceItem]:  (Default value = None)
        :param parent: Optional[NodeItem]:  (Default value = None)

        """
        if not parent:
            parent = self.body

        if not orig:
            orig = text

        marker = marker or "-"

        text_index = len(self.texts)
        cref = f"#/texts/{text_index}"
        list_item = ListItem(
            text=text,
            orig=orig,
            self_ref=cref,
            parent=parent.get_ref(),
            enumerated=enumerated,
            marker=marker,
            formatting=formatting,
            hyperlink=hyperlink,
        )
        if prov:
            list_item.prov.append(prov)
        if content_layer:
            list_item.content_layer = content_layer

        self.texts.append(list_item)
        parent.children.append(RefItem(cref=cref))

        return list_item

    def add_text(
        self,
        label: DocItemLabel,
        text: str,
        orig: Optional[str] = None,
        prov: Optional[ProvenanceItem] = None,
        parent: Optional[NodeItem] = None,
        content_layer: Optional[ContentLayer] = None,
        formatting: Optional[Formatting] = None,
        hyperlink: Optional[Union[AnyUrl, Path]] = None,
    ):
        """add_text.

        :param label: str:
        :param text: str:
        :param orig: Optional[str]:  (Default value = None)
        :param prov: Optional[ProvenanceItem]:  (Default value = None)
        :param parent: Optional[NodeItem]:  (Default value = None)

        """
        # Catch a few cases that are in principle allowed
        # but that will create confusion down the road
        if label in [DocItemLabel.TITLE]:
            return self.add_title(
                text=text,
                orig=orig,
                prov=prov,
                parent=parent,
                content_layer=content_layer,
                formatting=formatting,
                hyperlink=hyperlink,
            )

        elif label in [DocItemLabel.LIST_ITEM]:
            return self.add_list_item(
                text=text,
                orig=orig,
                prov=prov,
                parent=parent,
                content_layer=content_layer,
                formatting=formatting,
                hyperlink=hyperlink,
            )

        elif label in [DocItemLabel.TITLE]:
            return self.add_title(
                text=text,
                orig=orig,
                prov=prov,
                parent=parent,
                content_layer=content_layer,
                formatting=formatting,
                hyperlink=hyperlink,
            )

        elif label in [DocItemLabel.SECTION_HEADER]:
            return self.add_heading(
                text=text,
                orig=orig,
                # NOTE: we do not / cannot pass the level here, lossy path..
                prov=prov,
                parent=parent,
                content_layer=content_layer,
                formatting=formatting,
                hyperlink=hyperlink,
            )

        elif label in [DocItemLabel.CODE]:
            return self.add_code(
                text=text,
                orig=orig,
                prov=prov,
                parent=parent,
                content_layer=content_layer,
                formatting=formatting,
                hyperlink=hyperlink,
            )
        elif label in [DocItemLabel.FORMULA]:
            return self.add_formula(
                text=text,
                orig=orig,
                prov=prov,
                parent=parent,
                content_layer=content_layer,
                formatting=formatting,
                hyperlink=hyperlink,
            )

        else:

            if not parent:
                parent = self.body

            if not orig:
                orig = text

            text_index = len(self.texts)
            cref = f"#/texts/{text_index}"
            text_item = TextItem(
                label=label,
                text=text,
                orig=orig,
                self_ref=cref,
                parent=parent.get_ref(),
                formatting=formatting,
                hyperlink=hyperlink,
            )
            if prov:
                text_item.prov.append(prov)

            if content_layer:
                text_item.content_layer = content_layer

            self.texts.append(text_item)
            parent.children.append(RefItem(cref=cref))

            return text_item

    def add_table(
        self,
        data: TableData,
        caption: Optional[Union[TextItem, RefItem]] = None,  # This is not cool yet.
        prov: Optional[ProvenanceItem] = None,
        parent: Optional[NodeItem] = None,
        label: DocItemLabel = DocItemLabel.TABLE,
        content_layer: Optional[ContentLayer] = None,
    ):
        """add_table.

        :param data: TableData:
        :param caption: Optional[Union[TextItem, RefItem]]:  (Default value = None)
        :param prov: Optional[ProvenanceItem]:  (Default value = None)
        :param parent: Optional[NodeItem]:  (Default value = None)
        :param label: DocItemLabel:  (Default value = DocItemLabel.TABLE)

        """
        if not parent:
            parent = self.body

        table_index = len(self.tables)
        cref = f"#/tables/{table_index}"

        tbl_item = TableItem(
            label=label, data=data, self_ref=cref, parent=parent.get_ref()
        )
        if prov:
            tbl_item.prov.append(prov)
        if content_layer:
            tbl_item.content_layer = content_layer

        if caption:
            tbl_item.captions.append(caption.get_ref())

        self.tables.append(tbl_item)
        parent.children.append(RefItem(cref=cref))

        return tbl_item

    def add_picture(
        self,
        annotations: List[PictureDataType] = [],
        image: Optional[ImageRef] = None,
        caption: Optional[Union[TextItem, RefItem]] = None,
        prov: Optional[ProvenanceItem] = None,
        parent: Optional[NodeItem] = None,
        content_layer: Optional[ContentLayer] = None,
    ):
        """add_picture.

        :param data: List[PictureData]: (Default value = [])
        :param caption: Optional[Union[TextItem:
        :param RefItem]]:  (Default value = None)
        :param prov: Optional[ProvenanceItem]:  (Default value = None)
        :param parent: Optional[NodeItem]:  (Default value = None)
        """
        if not parent:
            parent = self.body

        picture_index = len(self.pictures)
        cref = f"#/pictures/{picture_index}"

        fig_item = PictureItem(
            label=DocItemLabel.PICTURE,
            annotations=annotations,
            image=image,
            self_ref=cref,
            parent=parent.get_ref(),
        )
        if prov:
            fig_item.prov.append(prov)
        if content_layer:
            fig_item.content_layer = content_layer
        if caption:
            fig_item.captions.append(caption.get_ref())

        self.pictures.append(fig_item)
        parent.children.append(RefItem(cref=cref))

        return fig_item

    def add_title(
        self,
        text: str,
        orig: Optional[str] = None,
        prov: Optional[ProvenanceItem] = None,
        parent: Optional[NodeItem] = None,
        content_layer: Optional[ContentLayer] = None,
        formatting: Optional[Formatting] = None,
        hyperlink: Optional[Union[AnyUrl, Path]] = None,
    ):
        """add_title.

        :param text: str:
        :param orig: Optional[str]:  (Default value = None)
        :param level: LevelNumber:  (Default value = 1)
        :param prov: Optional[ProvenanceItem]:  (Default value = None)
        :param parent: Optional[NodeItem]:  (Default value = None)
        """
        if not parent:
            parent = self.body

        if not orig:
            orig = text

        text_index = len(self.texts)
        cref = f"#/texts/{text_index}"
        item = TitleItem(
            text=text,
            orig=orig,
            self_ref=cref,
            parent=parent.get_ref(),
            formatting=formatting,
            hyperlink=hyperlink,
        )
        if prov:
            item.prov.append(prov)
        if content_layer:
            item.content_layer = content_layer

        self.texts.append(item)
        parent.children.append(RefItem(cref=cref))

        return item

    def add_code(
        self,
        text: str,
        code_language: Optional[CodeLanguageLabel] = None,
        orig: Optional[str] = None,
        caption: Optional[Union[TextItem, RefItem]] = None,
        prov: Optional[ProvenanceItem] = None,
        parent: Optional[NodeItem] = None,
        content_layer: Optional[ContentLayer] = None,
        formatting: Optional[Formatting] = None,
        hyperlink: Optional[Union[AnyUrl, Path]] = None,
    ):
        """add_code.

        :param text: str:
        :param code_language: Optional[str]: (Default value = None)
        :param orig: Optional[str]:  (Default value = None)
        :param caption: Optional[Union[TextItem:
        :param RefItem]]:  (Default value = None)
        :param prov: Optional[ProvenanceItem]:  (Default value = None)
        :param parent: Optional[NodeItem]:  (Default value = None)
        """
        if not parent:
            parent = self.body

        if not orig:
            orig = text

        text_index = len(self.texts)
        cref = f"#/texts/{text_index}"
        code_item = CodeItem(
            text=text,
            orig=orig,
            self_ref=cref,
            parent=parent.get_ref(),
            formatting=formatting,
            hyperlink=hyperlink,
        )
        if code_language:
            code_item.code_language = code_language
        if content_layer:
            code_item.content_layer = content_layer
        if prov:
            code_item.prov.append(prov)
        if caption:
            code_item.captions.append(caption.get_ref())

        self.texts.append(code_item)
        parent.children.append(RefItem(cref=cref))

        return code_item

    def add_formula(
        self,
        text: str,
        orig: Optional[str] = None,
        prov: Optional[ProvenanceItem] = None,
        parent: Optional[NodeItem] = None,
        content_layer: Optional[ContentLayer] = None,
        formatting: Optional[Formatting] = None,
        hyperlink: Optional[Union[AnyUrl, Path]] = None,
    ):
        """add_formula.

        :param text: str:
        :param orig: Optional[str]:  (Default value = None)
        :param level: LevelNumber:  (Default value = 1)
        :param prov: Optional[ProvenanceItem]:  (Default value = None)
        :param parent: Optional[NodeItem]:  (Default value = None)
        """
        if not parent:
            parent = self.body

        if not orig:
            orig = text

        text_index = len(self.texts)
        cref = f"#/texts/{text_index}"
        section_header_item = FormulaItem(
            text=text,
            orig=orig,
            self_ref=cref,
            parent=parent.get_ref(),
            formatting=formatting,
            hyperlink=hyperlink,
        )
        if prov:
            section_header_item.prov.append(prov)
        if content_layer:
            section_header_item.content_layer = content_layer

        self.texts.append(section_header_item)
        parent.children.append(RefItem(cref=cref))

        return section_header_item

    def add_heading(
        self,
        text: str,
        orig: Optional[str] = None,
        level: LevelNumber = 1,
        prov: Optional[ProvenanceItem] = None,
        parent: Optional[NodeItem] = None,
        content_layer: Optional[ContentLayer] = None,
        formatting: Optional[Formatting] = None,
        hyperlink: Optional[Union[AnyUrl, Path]] = None,
    ):
        """add_heading.

        :param label: DocItemLabel:
        :param text: str:
        :param orig: Optional[str]:  (Default value = None)
        :param level: LevelNumber:  (Default value = 1)
        :param prov: Optional[ProvenanceItem]:  (Default value = None)
        :param parent: Optional[NodeItem]:  (Default value = None)
        """
        if not parent:
            parent = self.body

        if not orig:
            orig = text

        text_index = len(self.texts)
        cref = f"#/texts/{text_index}"
        section_header_item = SectionHeaderItem(
            level=level,
            text=text,
            orig=orig,
            self_ref=cref,
            parent=parent.get_ref(),
            formatting=formatting,
            hyperlink=hyperlink,
        )
        if prov:
            section_header_item.prov.append(prov)
        if content_layer:
            section_header_item.content_layer = content_layer

        self.texts.append(section_header_item)
        parent.children.append(RefItem(cref=cref))

        return section_header_item

    def add_key_values(
        self,
        graph: GraphData,
        prov: Optional[ProvenanceItem] = None,
        parent: Optional[NodeItem] = None,
    ):
        """add_key_values.

        :param graph: GraphData:
        :param prov: Optional[ProvenanceItem]:  (Default value = None)
        :param parent: Optional[NodeItem]:  (Default value = None)
        """
        if not parent:
            parent = self.body

        key_value_index = len(self.key_value_items)
        cref = f"#/key_value_items/{key_value_index}"

        kv_item = KeyValueItem(
            graph=graph,
            self_ref=cref,
            parent=parent.get_ref(),
        )
        if prov:
            kv_item.prov.append(prov)

        self.key_value_items.append(kv_item)
        parent.children.append(RefItem(cref=cref))

        return kv_item

    def add_form(
        self,
        graph: GraphData,
        prov: Optional[ProvenanceItem] = None,
        parent: Optional[NodeItem] = None,
    ):
        """add_form.

        :param graph: GraphData:
        :param prov: Optional[ProvenanceItem]:  (Default value = None)
        :param parent: Optional[NodeItem]:  (Default value = None)
        """
        if not parent:
            parent = self.body

        form_index = len(self.form_items)
        cref = f"#/form_items/{form_index}"

        form_item = FormItem(
            graph=graph,
            self_ref=cref,
            parent=parent.get_ref(),
        )
        if prov:
            form_item.prov.append(prov)

        self.form_items.append(form_item)
        parent.children.append(RefItem(cref=cref))

        return form_item

    def num_pages(self):
        """num_pages."""
        return len(self.pages.values())

    def validate_tree(self, root) -> bool:
        """validate_tree."""
        res = []
        for child_ref in root.children:
            child = child_ref.resolve(self)
            if child.parent.resolve(self) != root:
                return False
            res.append(self.validate_tree(child))

        return all(res) or len(res) == 0

    def iterate_items(
        self,
        root: Optional[NodeItem] = None,
        with_groups: bool = False,
        traverse_pictures: bool = False,
        page_no: Optional[int] = None,
        included_content_layers: set[ContentLayer] = DEFAULT_CONTENT_LAYERS,
        _level: int = 0,  # fixed parameter, carries through the node nesting level
    ) -> typing.Iterable[Tuple[NodeItem, int]]:  # tuple of node and level
        """iterate_elements.

        :param root: Optional[NodeItem]:  (Default value = None)
        :param with_groups: bool:  (Default value = False)
        :param traverse_pictures: bool:  (Default value = False)
        :param page_no: Optional[int]:  (Default value = None)
        :param _level:  (Default value = 0)
        :param # fixed parameter:
        :param carries through the node nesting level:
        """
        if not root:
            root = self.body

        # Yield non-group items or group items when with_groups=True

        # Combine conditions to have a single yield point
        should_yield = (
            (not isinstance(root, GroupItem) or with_groups)
            and (
                not isinstance(root, DocItem)
                or (
                    page_no is None
                    or any(prov.page_no == page_no for prov in root.prov)
                )
            )
            and root.content_layer in included_content_layers
        )

        if should_yield:
            yield root, _level

        # Handle picture traversal - only traverse children if requested
        if isinstance(root, PictureItem) and not traverse_pictures:
            return

        # Traverse children
        for child_ref in root.children:
            child = child_ref.resolve(self)
            if isinstance(child, NodeItem):
                yield from self.iterate_items(
                    child,
                    with_groups=with_groups,
                    traverse_pictures=traverse_pictures,
                    page_no=page_no,
                    _level=_level + 1,
                    included_content_layers=included_content_layers,
                )

    def _clear_picture_pil_cache(self):
        """Clear cache storage of all images."""
        for item, level in self.iterate_items(with_groups=False):
            if isinstance(item, PictureItem):
                if item.image is not None and item.image._pil is not None:
                    item.image._pil.close()

    def _list_images_on_disk(self) -> List[Path]:
        """List all images on disk."""
        result: List[Path] = []

        for item, level in self.iterate_items(with_groups=False):
            if isinstance(item, PictureItem):
                if item.image is not None:
                    if (
                        isinstance(item.image.uri, AnyUrl)
                        and item.image.uri.scheme == "file"
                        and item.image.uri.path is not None
                    ):
                        local_path = Path(unquote(item.image.uri.path))
                        result.append(local_path)
                    elif isinstance(item.image.uri, Path):
                        result.append(item.image.uri)

        return result

    def _with_embedded_pictures(self) -> "DoclingDocument":
        """Document with embedded images.

        Creates a copy of this document where all pictures referenced
        through a file URI are turned into base64 embedded form.
        """
        result: DoclingDocument = copy.deepcopy(self)

        for ix, (item, level) in enumerate(result.iterate_items(with_groups=True)):
            if isinstance(item, PictureItem):

                if item.image is not None:
                    if (
                        isinstance(item.image.uri, AnyUrl)
                        and item.image.uri.scheme == "file"
                    ):
                        assert isinstance(item.image.uri.path, str)
                        tmp_image = PILImage.open(str(unquote(item.image.uri.path)))
                        item.image = ImageRef.from_pil(tmp_image, dpi=item.image.dpi)

                    elif isinstance(item.image.uri, Path):
                        tmp_image = PILImage.open(str(item.image.uri))
                        item.image = ImageRef.from_pil(tmp_image, dpi=item.image.dpi)

        return result

    def _with_pictures_refs(
        self, image_dir: Path, reference_path: Optional[Path] = None
    ) -> "DoclingDocument":
        """Document with images as refs.

        Creates a copy of this document where all picture data is
        saved to image_dir and referenced through file URIs.
        """
        result: DoclingDocument = copy.deepcopy(self)

        img_count = 0
        image_dir.mkdir(parents=True, exist_ok=True)

        if image_dir.is_dir():
            for item, level in result.iterate_items(with_groups=False):
                if isinstance(item, PictureItem):

                    if (
                        item.image is not None
                        and isinstance(item.image.uri, AnyUrl)
                        and item.image.uri.scheme == "data"
                        and item.image.pil_image is not None
                    ):
                        img = item.image.pil_image

                        hexhash = item._image_to_hexhash()

                        # loc_path = image_dir / f"image_{img_count:06}.png"
                        if hexhash is not None:
                            loc_path = image_dir / f"image_{img_count:06}_{hexhash}.png"

                            img.save(loc_path)
                            if reference_path is not None:
                                obj_path = relative_path(
                                    reference_path.resolve(),
                                    loc_path.resolve(),
                                )
                            else:
                                obj_path = loc_path

                            item.image.uri = Path(obj_path)

                        # if item.image._pil is not None:
                        #    item.image._pil.close()

                    img_count += 1

        return result

    def print_element_tree(self):
        """Print_element_tree."""
        for ix, (item, level) in enumerate(self.iterate_items(with_groups=True)):
            if isinstance(item, GroupItem):
                print(
                    " " * level,
                    f"{ix}: {item.label.value} with name={item.name}",
                )
            elif isinstance(item, DocItem):
                print(" " * level, f"{ix}: {item.label.value}")

    def export_to_element_tree(self) -> str:
        """Export_to_element_tree."""
        texts = []
        for ix, (item, level) in enumerate(self.iterate_items(with_groups=True)):
            if isinstance(item, GroupItem):
                texts.append(
                    " " * level + f"{ix}: {item.label.value} with name={item.name}"
                )
            elif isinstance(item, DocItem):
                texts.append(" " * level + f"{ix}: {item.label.value}")

        return "\n".join(texts)

    def save_as_json(
        self,
        filename: Path,
        artifacts_dir: Optional[Path] = None,
        image_mode: ImageRefMode = ImageRefMode.EMBEDDED,
        indent: int = 2,
    ):
        """Save as json."""
        artifacts_dir, reference_path = self._get_output_paths(filename, artifacts_dir)

        if image_mode == ImageRefMode.REFERENCED:
            os.makedirs(artifacts_dir, exist_ok=True)

        new_doc = self._make_copy_with_refmode(
            artifacts_dir, image_mode, reference_path=reference_path
        )

        out = new_doc.export_to_dict()
        with open(filename, "w", encoding="utf-8") as fw:
            json.dump(out, fw, indent=indent)

    @classmethod
    def load_from_json(cls, filename: Path) -> "DoclingDocument":
        """load_from_json.

        :param filename: The filename to load a saved DoclingDocument from a .json.
        :type filename: Path

        :returns: The loaded DoclingDocument.
        :rtype: DoclingDocument

        """
        with open(filename, "r", encoding="utf-8") as f:
            return cls.model_validate_json(f.read())

    def save_as_yaml(
        self,
        filename: Path,
        artifacts_dir: Optional[Path] = None,
        image_mode: ImageRefMode = ImageRefMode.EMBEDDED,
        default_flow_style: bool = False,
    ):
        """Save as yaml."""
        artifacts_dir, reference_path = self._get_output_paths(filename, artifacts_dir)

        if image_mode == ImageRefMode.REFERENCED:
            os.makedirs(artifacts_dir, exist_ok=True)

        new_doc = self._make_copy_with_refmode(
            artifacts_dir, image_mode, reference_path=reference_path
        )

        out = new_doc.export_to_dict()
        with open(filename, "w", encoding="utf-8") as fw:
            yaml.dump(out, fw, default_flow_style=default_flow_style)

    @classmethod
    def load_from_yaml(cls, filename: Path) -> "DoclingDocument":
        """load_from_yaml.

        Args:
            filename: The filename to load a YAML-serialized DoclingDocument from.

        Returns:
            DoclingDocument: the loaded DoclingDocument
        """
        with open(filename, encoding="utf-8") as f:
            data = yaml.load(f, Loader=yaml.FullLoader)
        return DoclingDocument.model_validate(data)

    def export_to_dict(
        self,
        mode: str = "json",
        by_alias: bool = True,
        exclude_none: bool = True,
    ) -> Dict:
        """Export to dict."""
        out = self.model_dump(mode=mode, by_alias=by_alias, exclude_none=exclude_none)

        return out

    def save_as_markdown(
        self,
        filename: Path,
        artifacts_dir: Optional[Path] = None,
        delim: str = "\n\n",
        from_element: int = 0,
        to_element: int = sys.maxsize,
        labels: set[DocItemLabel] = DOCUMENT_TOKENS_EXPORT_LABELS,
        strict_text: bool = False,
        escaping_underscores: bool = True,
        image_placeholder: str = "<!-- image -->",
        image_mode: ImageRefMode = ImageRefMode.PLACEHOLDER,
        indent: int = 4,
        text_width: int = -1,
        page_no: Optional[int] = None,
        included_content_layers: set[ContentLayer] = DEFAULT_CONTENT_LAYERS,
        include_page_markers: bool = False,
    ):
        """Save to markdown."""
        artifacts_dir, reference_path = self._get_output_paths(filename, artifacts_dir)

        if image_mode == ImageRefMode.REFERENCED:
            os.makedirs(artifacts_dir, exist_ok=True)

        new_doc = self._make_copy_with_refmode(
            artifacts_dir, image_mode, reference_path=reference_path
        )

        md_out = new_doc.export_to_markdown(
            delim=delim,
            from_element=from_element,
            to_element=to_element,
            labels=labels,
            strict_text=strict_text,
            escaping_underscores=escaping_underscores,
            image_placeholder=image_placeholder,
            image_mode=image_mode,
            indent=indent,
            text_width=text_width,
            page_no=page_no,
            included_content_layers=included_content_layers,
            include_page_markers=include_page_markers,
        )

        with open(filename, "w", encoding="utf-8") as fw:
            fw.write(md_out)

    def export_to_markdown(  # noqa: C901
        self,
        delim: str = "\n\n",
        from_element: int = 0,
        to_element: int = sys.maxsize,
        labels: set[DocItemLabel] = DOCUMENT_TOKENS_EXPORT_LABELS,
        strict_text: bool = False,
        escaping_underscores: bool = True,
        image_placeholder: str = "<!-- image -->",
        image_mode: ImageRefMode = ImageRefMode.PLACEHOLDER,
        indent: int = 4,
        text_width: int = -1,
        page_no: Optional[int] = None,
        included_content_layers: set[ContentLayer] = DEFAULT_CONTENT_LAYERS,
        include_page_markers: bool = False,
    ) -> str:
        r"""Serialize to Markdown.

        Operates on a slice of the document's body as defined through arguments
        from_element and to_element; defaulting to the whole document.

        :param delim: Deprecated.
        :type delim: str = "\n\n"
        :param from_element: Body slicing start index (inclusive).
                (Default value = 0).
        :type from_element: int = 0
        :param to_element: Body slicing stop index
                (exclusive). (Default value = maxint).
        :type to_element: int = sys.maxsize
        :param labels: The set of document labels to include in the export.
        :type labels: set[DocItemLabel] = DOCUMENT_TOKENS_EXPORT_LABELS
        :param strict_text: Deprecated.
        :type strict_text: bool = False
        :param escaping_underscores: bool: Whether to escape underscores in the
            text content of the document. (Default value = True).
        :type escaping_underscores: bool = True
        :param image_placeholder: The placeholder to include to position
            images in the markdown. (Default value = "\<!-- image --\>").
        :type image_placeholder: str = "<!-- image -->"
        :param image_mode: The mode to use for including images in the
            markdown. (Default value = ImageRefMode.PLACEHOLDER).
        :type image_mode: ImageRefMode = ImageRefMode.PLACEHOLDER
        :param indent: The indent in spaces of the nested lists.
            (Default value = 4).
        :type indent: int = 4
        :param include_page_markers: Whether to insert page number markers
            (e.g., ##PAGE 1##) at page transitions. (Default value = False).
        :type include_page_markers: bool = False
        :returns: The exported Markdown representation.
        :rtype: str
        """
        from docling_core.experimental.serializer.markdown import (
            MarkdownDocSerializer,
            MarkdownListSerializer,
            MarkdownTextSerializer,
        )

        serializer = MarkdownDocSerializer(
            doc=self,
            start=from_element,
            stop=to_element,
            image_placeholder=image_placeholder,
            image_mode=image_mode,
<<<<<<< HEAD
            indent=indent,
            text_width=text_width,
            page_no=page_no,
            included_content_layers=included_content_layers,
            list_level=0,
            is_inline_scope=False,
            visited=set(),
            include_page_markers=include_page_markers,
        )
        return delim.join(comps)

    def _get_markdown_components(  # noqa: C901
        self,
        node: NodeItem,
        from_element: int,
        to_element: int,
        labels: set[DocItemLabel],
        strict_text: bool,
        escaping_underscores: bool,
        image_placeholder: str,
        image_mode: ImageRefMode,
        indent: int,
        text_width: int,
        page_no: Optional[int],
        included_content_layers: set[ContentLayer],
        list_level: int,
        is_inline_scope: bool,
        visited: set[str],  # refs of visited items
        include_page_markers: bool = False,
    ) -> list[str]:
        components: list[str] = []  # components to concatenate
        previous_page_no = (
            None  # Track the previous page number for page marker insertion
        )

        # Our export markdown doesn't contain any emphasis styling:
        # Bold, Italic, or Bold-Italic
        # Hence, any underscore that we print into Markdown is coming from document text
        # That means we need to escape it, to properly reflect content in the markdown
        # However, we need to preserve underscores in image URLs
        # to maintain their validity
        # For example: ![image](path/to_image.png) should remain unchanged
        def _escape_underscores(text):
            """Escape underscores but leave them intact in the URL.."""
            # Firstly, identify all the URL patterns.
            url_pattern = r"!\[.*?\]\((.*?)\)"
            # Matches both inline ($...$) and block ($$...$$) LaTeX equations:
            latex_pattern = r"\$\$?(?:\\.|[^$\\])*\$\$?"
            combined_pattern = f"({url_pattern})|({latex_pattern})"

            parts = []
            last_end = 0

            for match in re.finditer(combined_pattern, text):
                # Text to add before the URL (needs to be escaped)
                before_url = text[last_end : match.start()]
                parts.append(re.sub(r"(?<!\\)_", r"\_", before_url))

                # Add the full URL part (do not escape)
                parts.append(match.group(0))
                last_end = match.end()

            # Add the final part of the text (which needs to be escaped)
            if last_end < len(text):
                parts.append(re.sub(r"(?<!\\)_", r"\_", text[last_end:]))

            return "".join(parts)

        def _ingest_text(text: str, do_escape_html=True, do_escape_underscores=True):
            if do_escape_underscores and escaping_underscores:
                text = _escape_underscores(text)
            if do_escape_html:
                text = html.escape(text, quote=False)
            if text:
                components.append(text)
=======
            labels=labels,
            layers=included_content_layers,
            pages={page_no} if page_no is not None else None,
            escaping_underscores=escaping_underscores,
            text_serializer=MarkdownTextSerializer(
                wrap_width=text_width if text_width > 0 else None,
            ),
            list_serializer=MarkdownListSerializer(
                indent=indent,
            ),
        )
        ser_res = serializer.serialize()
>>>>>>> 57390334

        if delim != "\n\n":
            _logger.warning(
                "Parameter `delim` has been deprecated and will be ignored.",
            )
        if strict_text:
            _logger.warning(
                "Parameter `strict_text` has been deprecated and will be ignored.",
            )
<<<<<<< HEAD
        ):
            if item.self_ref in visited:
                continue
            else:
                visited.add(item.self_ref)

            if include_page_markers and isinstance(item, DocItem) and item.prov:
                current_page_no = item.prov[0].page_no
                if previous_page_no is None or current_page_no != previous_page_no:
                    if previous_page_no is not None:
                        # Add a newline before the page marker if it's not the first one
                        components.append("\n")
                    components.append(f"##PAGE {current_page_no}##\n\n")
                    previous_page_no = current_page_no

            if ix < from_element or to_element <= ix:
                continue  # skip as many items as you want

            elif (isinstance(item, DocItem)) and (item.label not in labels):
                continue  # skip any label that is not whitelisted

            elif isinstance(item, GroupItem):
                if item.label in [
                    GroupLabel.LIST,
                    GroupLabel.ORDERED_LIST,
                ]:
                    comps = self._get_markdown_components(
                        node=item,
                        from_element=from_element,
                        to_element=to_element,
                        labels=labels,
                        strict_text=strict_text,
                        escaping_underscores=escaping_underscores,
                        image_placeholder=image_placeholder,
                        image_mode=image_mode,
                        indent=indent,
                        text_width=text_width,
                        page_no=page_no,
                        included_content_layers=included_content_layers,
                        list_level=list_level + 1,
                        is_inline_scope=is_inline_scope,
                        visited=visited,
                        include_page_markers=include_page_markers,
                    )
                    indent_str = list_level * indent * " "
                    is_ol = item.label == GroupLabel.ORDERED_LIST
                    text = "\n".join(
                        [
                            # avoid additional marker on already evaled sublists
                            (
                                c
                                if c and c[0] == " "
                                else f"{indent_str}{f'{i + 1}.' if is_ol else '-'} {c}"
                            )
                            for i, c in enumerate(comps)
                        ]
                    )
                    _ingest_text(
                        text=text,
                        # special chars have already been escaped as needed
                        do_escape_html=False,
                        do_escape_underscores=False,
                    )
                elif item.label == GroupLabel.INLINE:
                    comps = self._get_markdown_components(
                        node=item,
                        from_element=from_element,
                        to_element=to_element,
                        labels=labels,
                        strict_text=strict_text,
                        escaping_underscores=escaping_underscores,
                        image_placeholder=image_placeholder,
                        image_mode=image_mode,
                        indent=indent,
                        text_width=text_width,
                        page_no=page_no,
                        included_content_layers=included_content_layers,
                        list_level=list_level,
                        is_inline_scope=True,
                        visited=visited,
                        include_page_markers=include_page_markers,
                    )
                    text = " ".join(comps)
                    _ingest_text(
                        text=text,
                        # special chars have already been escaped as needed
                        do_escape_html=False,
                        do_escape_underscores=False,
                    )
                else:
                    continue

            elif isinstance(item, TextItem) and item.label in [DocItemLabel.TITLE]:
                marker = "" if strict_text else "#"
                text = f"{marker} {item.text}"
                _ingest_text(text.strip())

            elif (
                isinstance(item, TextItem)
                and item.label in [DocItemLabel.SECTION_HEADER]
            ) or isinstance(item, SectionHeaderItem):
                marker = ""
                if not strict_text:
                    marker = "#" * level
                    if len(marker) < 2:
                        marker = "##"
                text = f"{marker} {item.text}"
                _ingest_text(text.strip())

            elif isinstance(item, CodeItem):
                text = f"`{item.text}`" if is_inline_scope else f"```\n{item.text}\n```"
                _ingest_text(text, do_escape_underscores=False, do_escape_html=False)

            elif isinstance(item, TextItem) and item.label in [DocItemLabel.FORMULA]:
                if item.text != "":
                    _ingest_text(
                        f"${item.text}$" if is_inline_scope else f"$${item.text}$$",
                        do_escape_underscores=False,
                        do_escape_html=False,
                    )
                elif item.orig != "":
                    _ingest_text(
                        "<!-- formula-not-decoded -->",
                        do_escape_underscores=False,
                        do_escape_html=False,
                    )

            elif isinstance(item, TextItem):
                if len(item.text) and text_width > 0:
                    text = item.text
                    wrapped_text = textwrap.fill(text, width=text_width)
                    _ingest_text(wrapped_text)
                elif len(item.text):
                    _ingest_text(item.text)

            elif isinstance(item, TableItem) and not strict_text:
                if caption_text := item.caption_text(self):
                    _ingest_text(caption_text)
                md_table = item.export_to_markdown()
                _ingest_text(md_table)

            elif isinstance(item, PictureItem) and not strict_text:
                _ingest_text(item.caption_text(self))

                line = item.export_to_markdown(
                    doc=self,
                    image_placeholder=image_placeholder,
                    image_mode=image_mode,
                )

                _ingest_text(line, do_escape_html=False, do_escape_underscores=False)

            elif isinstance(item, (KeyValueItem, FormItem)):
                text = item._export_to_markdown()
                _ingest_text(text, do_escape_html=False, do_escape_underscores=False)

            elif isinstance(item, DocItem):
                text = "<!-- missing-text -->"
                _ingest_text(text, do_escape_html=False, do_escape_underscores=False)
=======
>>>>>>> 57390334

        return ser_res.text

    def export_to_text(  # noqa: C901
        self,
        delim: str = "\n\n",
        from_element: int = 0,
        to_element: int = 1000000,
        labels: set[DocItemLabel] = DOCUMENT_TOKENS_EXPORT_LABELS,
    ) -> str:
        """export_to_text."""
        return self.export_to_markdown(
            delim,
            from_element,
            to_element,
            labels,
            strict_text=True,
            escaping_underscores=False,
            image_placeholder="",
        )

    def save_as_html(
        self,
        filename: Path,
        artifacts_dir: Optional[Path] = None,
        from_element: int = 0,
        to_element: int = sys.maxsize,
        labels: set[DocItemLabel] = DEFAULT_EXPORT_LABELS,
        image_mode: ImageRefMode = ImageRefMode.PLACEHOLDER,
        formula_to_mathml: bool = True,
        page_no: Optional[int] = None,
        html_lang: str = "en",
        html_head: str = _HTML_DEFAULT_HEAD,
        included_content_layers: set[ContentLayer] = DEFAULT_CONTENT_LAYERS,
    ):
        """Save to HTML."""
        artifacts_dir, reference_path = self._get_output_paths(filename, artifacts_dir)

        if image_mode == ImageRefMode.REFERENCED:
            os.makedirs(artifacts_dir, exist_ok=True)

        new_doc = self._make_copy_with_refmode(
            artifacts_dir, image_mode, reference_path=reference_path
        )

        html_out = new_doc.export_to_html(
            from_element=from_element,
            to_element=to_element,
            labels=labels,
            image_mode=image_mode,
            formula_to_mathml=formula_to_mathml,
            page_no=page_no,
            html_lang=html_lang,
            html_head=html_head,
            included_content_layers=included_content_layers,
        )

        with open(filename, "w", encoding="utf-8") as fw:
            fw.write(html_out)

    def _get_output_paths(
        self, filename: Path, artifacts_dir: Optional[Path] = None
    ) -> Tuple[Path, Optional[Path]]:
        if artifacts_dir is None:
            # Remove the extension and add '_pictures'
            artifacts_dir = filename.with_suffix("")
            artifacts_dir = artifacts_dir.with_name(artifacts_dir.name + "_artifacts")
        if artifacts_dir.is_absolute():
            reference_path = None
        else:
            reference_path = filename.parent
        return artifacts_dir, reference_path

    def _make_copy_with_refmode(
        self,
        artifacts_dir: Path,
        image_mode: ImageRefMode,
        reference_path: Optional[Path] = None,
    ):
        new_doc = None
        if image_mode == ImageRefMode.PLACEHOLDER:
            new_doc = self
        elif image_mode == ImageRefMode.REFERENCED:
            new_doc = self._with_pictures_refs(
                image_dir=artifacts_dir, reference_path=reference_path
            )
        elif image_mode == ImageRefMode.EMBEDDED:
            new_doc = self._with_embedded_pictures()
        else:
            raise ValueError("Unsupported ImageRefMode")
        return new_doc

    def export_to_html(  # noqa: C901
        self,
        from_element: int = 0,
        to_element: int = sys.maxsize,
        labels: set[DocItemLabel] = DEFAULT_EXPORT_LABELS,
        image_mode: ImageRefMode = ImageRefMode.PLACEHOLDER,
        formula_to_mathml: bool = True,
        page_no: Optional[int] = None,
        html_lang: str = "en",
        html_head: str = _HTML_DEFAULT_HEAD,
        included_content_layers: set[ContentLayer] = DEFAULT_CONTENT_LAYERS,
    ) -> str:
        r"""Serialize to HTML."""

        def close_lists(
            curr_level: int,
            prev_level: int,
            in_ordered_list: List[bool],
            html_texts: list[str],
        ):

            if len(in_ordered_list) == 0:
                return (in_ordered_list, html_texts)

            while curr_level < prev_level and len(in_ordered_list) > 0:
                if in_ordered_list[-1]:
                    html_texts.append("</ol>")
                else:
                    html_texts.append("</ul>")

                prev_level -= 1
                in_ordered_list.pop()  # = in_ordered_list[:-1]

            return (in_ordered_list, html_texts)

        head_lines = [
            "<!DOCTYPE html>",
            f'<html lang="{html_lang}">',
            html_head,
        ]
        html_texts: list[str] = []

        prev_level = 0  # Track the previous item's level

        in_ordered_list: List[bool] = []  # False

        def _prepare_tag_content(
            text: str, do_escape_html=True, do_replace_newline=True
        ) -> str:
            if do_escape_html:
                text = html.escape(text, quote=False)
            if do_replace_newline:
                text = text.replace("\n", "<br>")
            return text

        for ix, (item, curr_level) in enumerate(
            self.iterate_items(
                self.body,
                with_groups=True,
                page_no=page_no,
                included_content_layers=included_content_layers,
            )
        ):
            # If we've moved to a lower level, we're exiting one or more groups
            if curr_level < prev_level and len(in_ordered_list) > 0:
                # Calculate how many levels we've exited
                # level_difference = previous_level - level
                # Decrement list_nesting_level for each list group we've exited
                # list_nesting_level = max(0, list_nesting_level - level_difference)

                in_ordered_list, html_texts = close_lists(
                    curr_level=curr_level,
                    prev_level=prev_level,
                    in_ordered_list=in_ordered_list,
                    html_texts=html_texts,
                )

            prev_level = curr_level  # Update previous_level for next iteration

            if ix < from_element or to_element <= ix:
                continue  # skip as many items as you want

            if (isinstance(item, DocItem)) and (item.label not in labels):
                continue  # skip any label that is not whitelisted

            if isinstance(item, GroupItem) and item.label in [
                GroupLabel.ORDERED_LIST,
            ]:

                text = "<ol>"
                html_texts.append(text)

                # Increment list nesting level when entering a new list
                in_ordered_list.append(True)

            elif isinstance(item, GroupItem) and item.label in [
                GroupLabel.LIST,
            ]:

                text = "<ul>"
                html_texts.append(text)

                # Increment list nesting level when entering a new list
                in_ordered_list.append(False)

            elif isinstance(item, GroupItem):
                continue

            elif isinstance(item, TextItem) and item.label in [DocItemLabel.TITLE]:
                text_inner = _prepare_tag_content(item.text)
                text = get_html_tag_with_text_direction(html_tag="h1", text=text_inner)

                html_texts.append(text)

            elif isinstance(item, SectionHeaderItem):

                section_level: int = min(item.level + 1, 6)

                text = get_html_tag_with_text_direction(
                    html_tag=f"h{section_level}",
                    text=_prepare_tag_content(item.text),
                )
                html_texts.append(text)

            elif isinstance(item, TextItem) and item.label in [DocItemLabel.FORMULA]:

                math_formula = _prepare_tag_content(
                    item.text, do_escape_html=False, do_replace_newline=False
                )
                text = ""

                def _image_fallback(item: TextItem):
                    item_image = item.get_image(doc=self)
                    if item_image is not None:
                        img_ref = ImageRef.from_pil(item_image, dpi=72)
                        return (
                            "<figure>"
                            f'<img src="{img_ref.uri}" alt="{item.orig}" />'
                            "</figure>"
                        )

                img_fallback = _image_fallback(item)

                # If the formula is not processed correcty, use its image
                if (
                    item.text == ""
                    and item.orig != ""
                    and image_mode == ImageRefMode.EMBEDDED
                    and len(item.prov) > 0
                    and img_fallback is not None
                ):
                    text = img_fallback

                # Building a math equation in MathML format
                # ref https://www.w3.org/TR/wai-aria-1.1/#math
                elif formula_to_mathml and len(math_formula) > 0:
                    try:
                        mathml_element = latex2mathml.converter.convert_to_element(
                            math_formula, display="block"
                        )
                        annotation = SubElement(
                            mathml_element, "annotation", dict(encoding="TeX")
                        )
                        annotation.text = math_formula
                        mathml = unescape(tostring(mathml_element, encoding="unicode"))
                        text = f"<div>{mathml}</div>"
                    except Exception as err:
                        _logger.warning(
                            "Malformed formula cannot be rendered. "
                            f"Error {err.__class__.__name__}, formula={math_formula}"
                        )
                        if (
                            image_mode == ImageRefMode.EMBEDDED
                            and len(item.prov) > 0
                            and img_fallback is not None
                        ):
                            text = img_fallback
                        else:
                            text = f"<pre>{math_formula}</pre>"

                elif math_formula != "":
                    text = f"<pre>{math_formula}</pre>"

                if text != "":
                    html_texts.append(text)
                else:
                    html_texts.append(
                        '<div class="formula-not-decoded">Formula not decoded</div>'
                    )

            elif isinstance(item, ListItem):
                text = get_html_tag_with_text_direction(
                    html_tag="li", text=_prepare_tag_content(item.text)
                )
                html_texts.append(text)

            elif isinstance(item, TextItem) and item.label in [DocItemLabel.LIST_ITEM]:
                text = get_html_tag_with_text_direction(
                    html_tag="li", text=_prepare_tag_content(item.text)
                )
                html_texts.append(text)

            elif isinstance(item, CodeItem):
                code_text = _prepare_tag_content(
                    item.text, do_escape_html=False, do_replace_newline=False
                )
                text = f"<pre><code>{code_text}</code></pre>"
                html_texts.append(text)

            elif isinstance(item, TextItem):

                text = get_html_tag_with_text_direction(
                    html_tag="p", text=_prepare_tag_content(item.text)
                )
                html_texts.append(text)

            elif isinstance(item, TableItem):

                text = item.export_to_html(doc=self, add_caption=True)
                html_texts.append(text)

            elif isinstance(item, PictureItem):

                html_texts.append(
                    item.export_to_html(
                        doc=self, add_caption=True, image_mode=image_mode
                    )
                )

            elif isinstance(item, DocItem) and item.label in labels:
                continue

        html_texts.append("</html>")

        lines = []
        lines.extend(head_lines)
        lines.extend(html_texts)

        delim = "\n"
        html_text = (delim.join(lines)).strip()

        return html_text

    def load_from_doctags(  # noqa: C901
        self,
        doctag_document: DocTagsDocument,
    ) -> "DoclingDocument":
        r"""Load Docling document from lists of DocTags and Images."""
        # Maps the recognized tag to a Docling label.
        # Code items will be given DocItemLabel.CODE
        tag_to_doclabel = {
            "title": DocItemLabel.TITLE,
            "document_index": DocItemLabel.DOCUMENT_INDEX,
            "otsl": DocItemLabel.TABLE,
            "section_header_level_1": DocItemLabel.SECTION_HEADER,
            "checkbox_selected": DocItemLabel.CHECKBOX_SELECTED,
            "checkbox_unselected": DocItemLabel.CHECKBOX_UNSELECTED,
            "text": DocItemLabel.TEXT,
            "page_header": DocItemLabel.PAGE_HEADER,
            "page_footer": DocItemLabel.PAGE_FOOTER,
            "formula": DocItemLabel.FORMULA,
            "caption": DocItemLabel.CAPTION,
            "picture": DocItemLabel.PICTURE,
            "list_item": DocItemLabel.LIST_ITEM,
            "footnote": DocItemLabel.FOOTNOTE,
            "code": DocItemLabel.CODE,
        }

        def extract_bounding_box(text_chunk: str) -> Optional[BoundingBox]:
            """Extract <loc_...> coords from the chunk, normalized by / 500."""
            coords = re.findall(r"<loc_(\d+)>", text_chunk)
            if len(coords) == 4:
                l, t, r, b = map(float, coords)
                return BoundingBox(l=l / 500, t=t / 500, r=r / 500, b=b / 500)
            return None

        def extract_inner_text(text_chunk: str) -> str:
            """Strip all <...> tags inside the chunk to get the raw text content."""
            return re.sub(r"<.*?>", "", text_chunk, flags=re.DOTALL).strip()

        def otsl_parse_texts(texts, tokens):
            split_word = TableToken.OTSL_NL.value
            split_row_tokens = [
                list(y)
                for x, y in itertools.groupby(tokens, lambda z: z == split_word)
                if not x
            ]
            table_cells = []
            r_idx = 0
            c_idx = 0

            def count_right(tokens, c_idx, r_idx, which_tokens):
                span = 0
                c_idx_iter = c_idx
                while tokens[r_idx][c_idx_iter] in which_tokens:
                    c_idx_iter += 1
                    span += 1
                    if c_idx_iter >= len(tokens[r_idx]):
                        return span
                return span

            def count_down(tokens, c_idx, r_idx, which_tokens):
                span = 0
                r_idx_iter = r_idx
                while tokens[r_idx_iter][c_idx] in which_tokens:
                    r_idx_iter += 1
                    span += 1
                    if r_idx_iter >= len(tokens):
                        return span
                return span

            for i, text in enumerate(texts):
                cell_text = ""
                if text in [
                    TableToken.OTSL_FCEL.value,
                    TableToken.OTSL_ECEL.value,
                    TableToken.OTSL_CHED.value,
                    TableToken.OTSL_RHED.value,
                    TableToken.OTSL_SROW.value,
                ]:
                    row_span = 1
                    col_span = 1
                    right_offset = 1
                    if text != TableToken.OTSL_ECEL.value:
                        cell_text = texts[i + 1]
                        right_offset = 2

                    # Check next element(s) for lcel / ucel / xcel,
                    # set properly row_span, col_span
                    next_right_cell = ""
                    if i + right_offset < len(texts):
                        next_right_cell = texts[i + right_offset]

                    next_bottom_cell = ""
                    if r_idx + 1 < len(split_row_tokens):
                        if c_idx < len(split_row_tokens[r_idx + 1]):
                            next_bottom_cell = split_row_tokens[r_idx + 1][c_idx]

                    if next_right_cell in [
                        TableToken.OTSL_LCEL.value,
                        TableToken.OTSL_XCEL.value,
                    ]:
                        # we have horisontal spanning cell or 2d spanning cell
                        col_span += count_right(
                            split_row_tokens,
                            c_idx + 1,
                            r_idx,
                            [TableToken.OTSL_LCEL.value, TableToken.OTSL_XCEL.value],
                        )
                    if next_bottom_cell in [
                        TableToken.OTSL_UCEL.value,
                        TableToken.OTSL_XCEL.value,
                    ]:
                        # we have a vertical spanning cell or 2d spanning cell
                        row_span += count_down(
                            split_row_tokens,
                            c_idx,
                            r_idx + 1,
                            [TableToken.OTSL_UCEL.value, TableToken.OTSL_XCEL.value],
                        )

                    table_cells.append(
                        TableCell(
                            text=cell_text.strip(),
                            row_span=row_span,
                            col_span=col_span,
                            start_row_offset_idx=r_idx,
                            end_row_offset_idx=r_idx + row_span,
                            start_col_offset_idx=c_idx,
                            end_col_offset_idx=c_idx + col_span,
                        )
                    )
                if text in [
                    TableToken.OTSL_FCEL.value,
                    TableToken.OTSL_ECEL.value,
                    TableToken.OTSL_CHED.value,
                    TableToken.OTSL_RHED.value,
                    TableToken.OTSL_SROW.value,
                    TableToken.OTSL_LCEL.value,
                    TableToken.OTSL_UCEL.value,
                    TableToken.OTSL_XCEL.value,
                ]:
                    c_idx += 1
                if text == TableToken.OTSL_NL.value:
                    r_idx += 1
                    c_idx = 0
            return table_cells, split_row_tokens

        def otsl_extract_tokens_and_text(s: str):
            # Pattern to match anything enclosed by < >
            # (including the angle brackets themselves)
            pattern = r"(<[^>]+>)"
            # Find all tokens (e.g. "<otsl>", "<loc_140>", etc.)
            tokens = re.findall(pattern, s)
            # Remove any tokens that start with "<loc_"
            tokens = [
                token
                for token in tokens
                if not (
                    token.startswith(rf"<{DocumentToken.LOC.value}")
                    or token
                    in [
                        rf"<{DocumentToken.OTSL.value}>",
                        rf"</{DocumentToken.OTSL.value}>",
                    ]
                )
            ]
            # Split the string by those tokens to get the in-between text
            text_parts = re.split(pattern, s)
            text_parts = [
                token
                for token in text_parts
                if not (
                    token.startswith(rf"<{DocumentToken.LOC.value}")
                    or token
                    in [
                        rf"<{DocumentToken.OTSL.value}>",
                        rf"</{DocumentToken.OTSL.value}>",
                    ]
                )
            ]
            # Remove any empty or purely whitespace strings from text_parts
            text_parts = [part for part in text_parts if part.strip()]

            return tokens, text_parts

        def parse_table_content(otsl_content: str) -> TableData:
            tokens, mixed_texts = otsl_extract_tokens_and_text(otsl_content)
            table_cells, split_row_tokens = otsl_parse_texts(mixed_texts, tokens)

            return TableData(
                num_rows=len(split_row_tokens),
                num_cols=(
                    max(len(row) for row in split_row_tokens) if split_row_tokens else 0
                ),
                table_cells=table_cells,
            )

        # doc = DoclingDocument(name="Document")
        for pg_idx, doctag_page in enumerate(doctag_document.pages):
            page_doctags = doctag_page.tokens
            image = doctag_page.image

            page_no = pg_idx + 1
            # bounding_boxes = []

            if image is not None:
                pg_width = image.width
                pg_height = image.height
            else:
                pg_width = 1
                pg_height = 1

            """
            1. Finds all <tag>...</tag>
               blocks in the entire string (multi-line friendly)
               in the order they appear.
            2. For each chunk, extracts bounding box (if any) and inner text.
            3. Adds the item to a DoclingDocument structure with the right label.
            4. Tracks bounding boxes+color in a separate list for later visualization.
            """

            # Regex for root level recognized tags
            tag_pattern = (
                rf"<(?P<tag>{DocItemLabel.TITLE}|{DocItemLabel.DOCUMENT_INDEX}|"
                rf"{DocItemLabel.CHECKBOX_UNSELECTED}|{DocItemLabel.CHECKBOX_SELECTED}|"
                rf"{DocItemLabel.TEXT}|{DocItemLabel.PAGE_HEADER}|"
                rf"{DocItemLabel.PAGE_FOOTER}|{DocItemLabel.FORMULA}|"
                rf"{DocItemLabel.CAPTION}|{DocItemLabel.PICTURE}|"
                rf"{DocItemLabel.FOOTNOTE}|{DocItemLabel.CODE}|"
                rf"{DocItemLabel.SECTION_HEADER}_level_1|"
                rf"{DocumentToken.ORDERED_LIST.value}|"
                rf"{DocumentToken.UNORDERED_LIST.value}|"
                rf"{DocumentToken.OTSL.value})>.*?</(?P=tag)>"
            )

            # DocumentToken.OTSL
            pattern = re.compile(tag_pattern, re.DOTALL)

            # Go through each match in order
            for match in pattern.finditer(page_doctags):
                full_chunk = match.group(0)
                tag_name = match.group("tag")

                bbox = extract_bounding_box(full_chunk) if image else None
                doc_label = tag_to_doclabel.get(tag_name, DocItemLabel.PARAGRAPH)

                if tag_name == DocumentToken.OTSL.value:
                    table_data = parse_table_content(full_chunk)
                    bbox = extract_bounding_box(full_chunk) if image else None

                    if bbox:
                        prov = ProvenanceItem(
                            bbox=bbox.resize_by_scale(pg_width, pg_height),
                            charspan=(0, 0),
                            page_no=page_no,
                        )
                        self.add_table(data=table_data, prov=prov)
                    else:
                        self.add_table(data=table_data)

                elif tag_name == DocItemLabel.PICTURE:
                    text_caption_content = extract_inner_text(full_chunk)
                    if image:
                        if bbox:
                            im_width, im_height = image.size

                            crop_box = (
                                int(bbox.l * im_width),
                                int(bbox.t * im_height),
                                int(bbox.r * im_width),
                                int(bbox.b * im_height),
                            )
                            cropped_image = image.crop(crop_box)
                            pic = self.add_picture(
                                parent=None,
                                image=ImageRef.from_pil(image=cropped_image, dpi=72),
                                prov=(
                                    ProvenanceItem(
                                        bbox=bbox.resize_by_scale(pg_width, pg_height),
                                        charspan=(0, 0),
                                        page_no=page_no,
                                    )
                                ),
                            )
                            # If there is a caption to an image, add it as well
                            if len(text_caption_content) > 0:
                                caption_item = self.add_text(
                                    label=DocItemLabel.CAPTION,
                                    text=text_caption_content,
                                    parent=None,
                                )
                                pic.captions.append(caption_item.get_ref())
                    else:
                        if bbox:
                            # In case we don't have access to an binary of an image
                            self.add_picture(
                                parent=None,
                                prov=ProvenanceItem(
                                    bbox=bbox, charspan=(0, 0), page_no=page_no
                                ),
                            )
                            # If there is a caption to an image, add it as well
                            if len(text_caption_content) > 0:
                                caption_item = self.add_text(
                                    label=DocItemLabel.CAPTION,
                                    text=text_caption_content,
                                    parent=None,
                                )
                                pic.captions.append(caption_item.get_ref())
                elif tag_name in [
                    DocumentToken.ORDERED_LIST.value,
                    DocumentToken.UNORDERED_LIST.value,
                ]:
                    list_label = GroupLabel.LIST
                    enum_marker = ""
                    enum_value = 0
                    if tag_name == DocumentToken.ORDERED_LIST.value:
                        list_label = GroupLabel.ORDERED_LIST

                    list_item_pattern = (
                        rf"<(?P<tag>{DocItemLabel.LIST_ITEM})>.*?</(?P=tag)>"
                    )
                    li_pattern = re.compile(list_item_pattern, re.DOTALL)
                    # Add list group:
                    new_list = self.add_group(label=list_label, name="list")
                    # Pricess list items
                    for li_match in li_pattern.finditer(full_chunk):
                        enum_value += 1
                        if tag_name == DocumentToken.ORDERED_LIST.value:
                            enum_marker = str(enum_value) + "."

                        li_full_chunk = li_match.group(0)
                        li_bbox = extract_bounding_box(li_full_chunk) if image else None
                        text_content = extract_inner_text(li_full_chunk)
                        # Add list item
                        self.add_list_item(
                            marker=enum_marker,
                            enumerated=(tag_name == DocumentToken.ORDERED_LIST.value),
                            parent=new_list,
                            text=text_content,
                            prov=(
                                ProvenanceItem(
                                    bbox=li_bbox.resize_by_scale(pg_width, pg_height),
                                    charspan=(0, len(text_content)),
                                    page_no=page_no,
                                )
                                if li_bbox
                                else None
                            ),
                        )
                else:
                    # For everything else, treat as text
                    text_content = extract_inner_text(full_chunk)
                    self.add_text(
                        label=doc_label,
                        text=text_content,
                        prov=(
                            ProvenanceItem(
                                bbox=bbox.resize_by_scale(pg_width, pg_height),
                                charspan=(0, len(text_content)),
                                page_no=page_no,
                            )
                            if bbox
                            else None
                        ),
                    )
        return self

    @deprecated("Use save_as_doctags instead.")
    def save_as_document_tokens(self, *args, **kwargs):
        r"""Save the document content to a DocumentToken format."""
        return self.save_as_doctags(*args, **kwargs)

    def save_as_doctags(
        self,
        filename: Path,
        delim: str = "",
        from_element: int = 0,
        to_element: int = sys.maxsize,
        labels: set[DocItemLabel] = DOCUMENT_TOKENS_EXPORT_LABELS,
        xsize: int = 500,
        ysize: int = 500,
        add_location: bool = True,
        add_content: bool = True,
        add_page_index: bool = True,
        # table specific flags
        add_table_cell_location: bool = False,
        add_table_cell_text: bool = True,
    ):
        r"""Save the document content to DocTags format."""
        out = self.export_to_document_tokens(
            delim=delim,
            from_element=from_element,
            to_element=to_element,
            labels=labels,
            xsize=xsize,
            ysize=ysize,
            add_location=add_location,
            add_content=add_content,
            add_page_index=add_page_index,
            # table specific flags
            add_table_cell_location=add_table_cell_location,
            add_table_cell_text=add_table_cell_text,
        )

        with open(filename, "w", encoding="utf-8") as fw:
            fw.write(out)

    def export_to_document_tokens(  # noqa: C901
        self,
        delim: str = "",
        from_element: int = 0,
        to_element: int = sys.maxsize,
        labels: set[DocItemLabel] = DOCUMENT_TOKENS_EXPORT_LABELS,
        xsize: int = 500,
        ysize: int = 500,
        add_location: bool = True,
        add_content: bool = True,
        add_page_index: bool = True,
        # table specific flags
        add_table_cell_location: bool = False,
        add_table_cell_text: bool = True,
    ) -> str:
        r"""Exports the document content to a DocumentToken format.

        Operates on a slice of the document's body as defined through arguments
        from_element and to_element; defaulting to the whole main_text.

        :param delim: str:  (Default value = "")
        :param from_element: int:  (Default value = 0)
        :param to_element: Optional[int]:  (Default value = None)
        :param labels: set[DocItemLabel]
        :param xsize: int:  (Default value = 500)
        :param ysize: int:  (Default value = 500)
        :param add_location: bool:  (Default value = True)
        :param add_content: bool:  (Default value = True)
        :param add_page_index: bool:  (Default value = True)
        :param # table specific flagsadd_table_cell_location: bool
        :param add_table_cell_text: bool:  (Default value = True)
        :returns: The content of the document formatted as a DocTags string.
        :rtype: str
        """

        def _close_lists(
            current_level: int,
            previous_level: int,
            ordered_list_stack: List[bool],
            output_parts: List[str],
        ) -> List[bool]:
            """Close open list tags until the nesting level matches item's level."""
            while current_level < previous_level and ordered_list_stack:
                last_is_ordered = ordered_list_stack.pop()
                if last_is_ordered:
                    output_parts.append(f"</{DocumentToken.ORDERED_LIST.value}>\n")
                else:
                    output_parts.append(f"</{DocumentToken.UNORDERED_LIST.value}>\n")
                previous_level -= 1
            return ordered_list_stack

        def _add_page_break_if_needed(
            output_parts: List[str],
            item,
            prev_page_no,
            page_break_enabled: bool,
        ):
            """Inserts a page-break token.

            Inserts a page-break token if the item's page number is different
            from the previous item and page breaks are enabled.
            Returns the updated output_parts list and the current page number.
            """
            if not page_break_enabled:
                return output_parts, prev_page_no

            if not item.prov:
                return output_parts, prev_page_no

            current_page_no = item.prov[0].page_no
            if prev_page_no is None:
                return output_parts, current_page_no

            if current_page_no != prev_page_no:
                output_parts.append(f"<{DocumentToken.PAGE_BREAK.value}>\n")

            return output_parts, current_page_no

        def _get_standalone_captions(document_body):
            """Identify captions that are not attached to any table or figure."""
            all_captions = set()
            matched_captions = set()
            for item, _ in self.iterate_items(document_body, with_groups=True):
                if item.label == DocItemLabel.CAPTION:
                    all_captions.update([item.self_ref])
                if item.label in [DocItemLabel.PICTURE, DocItemLabel.TABLE]:
                    matched_captions.update([caption.cref for caption in item.captions])

            return all_captions - matched_captions

        # Initialization
        output_parts: List[str] = []
        ordered_list_stack: List[bool] = []
        previous_level = 0
        previous_page_no = None

        # Precompute standalone captions
        standalone_captions = _get_standalone_captions(self.body)

        # Begin document
        output_parts.append(f"<{DocumentToken.DOCUMENT.value}>{delim}")

        for ix, (item, current_level) in enumerate(
            self.iterate_items(
                self.body,
                with_groups=True,
                included_content_layers={
                    ContentLayer.BODY,
                    ContentLayer.FURNITURE,
                },
            )
        ):
            # Close lists if we've moved to a lower nesting level
            if current_level < previous_level and ordered_list_stack:
                ordered_list_stack = _close_lists(
                    current_level,
                    previous_level,
                    ordered_list_stack,
                    output_parts,
                )
            previous_level = current_level

            # Skip items outside the specified element range
            if ix < from_element or ix >= to_element:
                continue

            # Skip items whose label is not in the allowed set
            if isinstance(item, DocItem) and (item.label not in labels):
                continue

            # Skip captions that are not standalone as they will be included below
            # by the export functions of Table and Picture
            if (
                isinstance(item, TextItem)
                and item.label == DocItemLabel.CAPTION
                and item.self_ref not in standalone_captions
            ):
                continue

            # Handle list groups
            if isinstance(item, GroupItem):
                if item.label == GroupLabel.ORDERED_LIST:
                    output_parts.append(f"<{DocumentToken.ORDERED_LIST.value}>{delim}")
                    ordered_list_stack.append(True)
                elif item.label == GroupLabel.LIST:
                    output_parts.append(
                        f"<{DocumentToken.UNORDERED_LIST.value}>{delim}"
                    )
                    ordered_list_stack.append(False)
                continue

            # For other item types, optionally insert page-break if the page changed
            output_parts, previous_page_no = _add_page_break_if_needed(
                output_parts, item, previous_page_no, add_page_index
            )

            if isinstance(item, SectionHeaderItem):
                output_parts.append(
                    item.export_to_document_tokens(
                        doc=self,
                        new_line=delim,
                        xsize=xsize,
                        ysize=ysize,
                        add_location=add_location,
                        add_content=add_content,
                    )
                )
            elif isinstance(item, CodeItem):
                output_parts.append(
                    item.export_to_document_tokens(
                        doc=self,
                        new_line=delim,
                        xsize=xsize,
                        ysize=ysize,
                        add_location=add_location,
                        add_content=add_content,
                    )
                )
            elif isinstance(item, TextItem):
                output_parts.append(
                    item.export_to_document_tokens(
                        doc=self,
                        new_line=delim,
                        xsize=xsize,
                        ysize=ysize,
                        add_location=add_location,
                        add_content=add_content,
                    )
                )
            elif isinstance(item, TableItem):
                output_parts.append(
                    item.export_to_document_tokens(
                        doc=self,
                        new_line=delim,
                        xsize=xsize,
                        ysize=ysize,
                        add_location=add_location,
                        add_cell_location=add_table_cell_location,
                        add_cell_text=add_table_cell_text,
                        add_caption=True,
                    )
                )
            elif isinstance(item, PictureItem):
                output_parts.append(
                    item.export_to_document_tokens(
                        doc=self,
                        new_line=delim,
                        xsize=xsize,
                        ysize=ysize,
                        add_caption=True,
                        add_location=add_location,
                        add_content=add_content,
                    )
                )

        # End any lists that might still be open
        ordered_list_stack = _close_lists(
            0, previous_level, ordered_list_stack, output_parts
        )

        # End document
        output_parts.append(f"</{DocumentToken.DOCUMENT.value}>")

        return "".join(output_parts)

    def _export_to_indented_text(
        self,
        indent="  ",
        max_text_len: int = -1,
        explicit_tables: bool = False,
    ):
        """Export the document to indented text to expose hierarchy."""
        result = []

        def get_text(text: str, max_text_len: int):

            middle = " ... "

            if max_text_len == -1:
                return text
            elif len(text) < max_text_len + len(middle):
                return text
            else:
                tbeg = int((max_text_len - len(middle)) / 2)
                tend = int(max_text_len - tbeg)

                return text[0:tbeg] + middle + text[-tend:]

        for i, (item, level) in enumerate(self.iterate_items(with_groups=True)):
            if isinstance(item, GroupItem):
                result.append(
                    indent * level
                    + f"item-{i} at level {level}: {item.label}: group {item.name}"
                )

            elif isinstance(item, TextItem) and item.label in [DocItemLabel.TITLE]:
                text = get_text(text=item.text, max_text_len=max_text_len)

                result.append(
                    indent * level + f"item-{i} at level {level}: {item.label}: {text}"
                )

            elif isinstance(item, SectionHeaderItem):
                text = get_text(text=item.text, max_text_len=max_text_len)

                result.append(
                    indent * level + f"item-{i} at level {level}: {item.label}: {text}"
                )

            elif isinstance(item, TextItem) and item.label in [DocItemLabel.CODE]:
                text = get_text(text=item.text, max_text_len=max_text_len)

                result.append(
                    indent * level + f"item-{i} at level {level}: {item.label}: {text}"
                )

            elif isinstance(item, ListItem) and item.label in [DocItemLabel.LIST_ITEM]:
                text = get_text(text=item.text, max_text_len=max_text_len)

                result.append(
                    indent * level + f"item-{i} at level {level}: {item.label}: {text}"
                )

            elif isinstance(item, TextItem):
                text = get_text(text=item.text, max_text_len=max_text_len)

                result.append(
                    indent * level + f"item-{i} at level {level}: {item.label}: {text}"
                )

            elif isinstance(item, TableItem):

                result.append(
                    indent * level
                    + f"item-{i} at level {level}: {item.label} with "
                    + f"[{item.data.num_rows}x{item.data.num_cols}]"
                )

                for _ in item.captions:
                    caption = _.resolve(self)
                    result.append(
                        indent * (level + 1)
                        + f"item-{i} at level {level + 1}: {caption.label}: "
                        + f"{caption.text}"
                    )

                if explicit_tables:
                    grid: list[list[str]] = []
                    for i, row in enumerate(item.data.grid):
                        grid.append([])
                        for j, cell in enumerate(row):
                            if j < 10:
                                text = get_text(text=cell.text, max_text_len=16)
                                grid[-1].append(text)

                    result.append("\n" + tabulate(grid) + "\n")

            elif isinstance(item, PictureItem):

                result.append(
                    indent * level + f"item-{i} at level {level}: {item.label}"
                )

                for _ in item.captions:
                    caption = _.resolve(self)
                    result.append(
                        indent * (level + 1)
                        + f"item-{i} at level {level + 1}: {caption.label}: "
                        + f"{caption.text}"
                    )

            elif isinstance(item, DocItem):
                result.append(
                    indent * (level + 1)
                    + f"item-{i} at level {level}: {item.label}: ignored"
                )

        return "\n".join(result)

    def add_page(
        self, page_no: int, size: Size, image: Optional[ImageRef] = None
    ) -> PageItem:
        """add_page.

        :param page_no: int:
        :param size: Size:

        """
        pitem = PageItem(page_no=page_no, size=size, image=image)

        self.pages[page_no] = pitem
        return pitem

    @field_validator("version")
    @classmethod
    def check_version_is_compatible(cls, v: str) -> str:
        """Check if this document version is compatible with current version."""
        current_match = re.match(VERSION_PATTERN, CURRENT_VERSION)
        doc_match = re.match(VERSION_PATTERN, v)
        if (
            doc_match is None
            or current_match is None
            or doc_match["major"] != current_match["major"]
            or doc_match["minor"] > current_match["minor"]
        ):
            raise ValueError(
                f"incompatible version {v} with schema version {CURRENT_VERSION}"
            )
        else:
            return CURRENT_VERSION

    @model_validator(mode="after")  # type: ignore
    @classmethod
    def validate_document(cls, d: "DoclingDocument"):
        """validate_document."""
        if not d.validate_tree(d.body) or not d.validate_tree(d.furniture):
            raise ValueError("Document hierachy is inconsistent.")

        return d<|MERGE_RESOLUTION|>--- conflicted
+++ resolved
@@ -2570,7 +2570,6 @@
         text_width: int = -1,
         page_no: Optional[int] = None,
         included_content_layers: set[ContentLayer] = DEFAULT_CONTENT_LAYERS,
-        include_page_markers: bool = False,
     ):
         """Save to markdown."""
         artifacts_dir, reference_path = self._get_output_paths(filename, artifacts_dir)
@@ -2595,7 +2594,6 @@
             text_width=text_width,
             page_no=page_no,
             included_content_layers=included_content_layers,
-            include_page_markers=include_page_markers,
         )
 
         with open(filename, "w", encoding="utf-8") as fw:
@@ -2615,7 +2613,6 @@
         text_width: int = -1,
         page_no: Optional[int] = None,
         included_content_layers: set[ContentLayer] = DEFAULT_CONTENT_LAYERS,
-        include_page_markers: bool = False,
     ) -> str:
         r"""Serialize to Markdown.
 
@@ -2646,9 +2643,6 @@
         :param indent: The indent in spaces of the nested lists.
             (Default value = 4).
         :type indent: int = 4
-        :param include_page_markers: Whether to insert page number markers
-            (e.g., ##PAGE 1##) at page transitions. (Default value = False).
-        :type include_page_markers: bool = False
         :returns: The exported Markdown representation.
         :rtype: str
         """
@@ -2664,83 +2658,6 @@
             stop=to_element,
             image_placeholder=image_placeholder,
             image_mode=image_mode,
-<<<<<<< HEAD
-            indent=indent,
-            text_width=text_width,
-            page_no=page_no,
-            included_content_layers=included_content_layers,
-            list_level=0,
-            is_inline_scope=False,
-            visited=set(),
-            include_page_markers=include_page_markers,
-        )
-        return delim.join(comps)
-
-    def _get_markdown_components(  # noqa: C901
-        self,
-        node: NodeItem,
-        from_element: int,
-        to_element: int,
-        labels: set[DocItemLabel],
-        strict_text: bool,
-        escaping_underscores: bool,
-        image_placeholder: str,
-        image_mode: ImageRefMode,
-        indent: int,
-        text_width: int,
-        page_no: Optional[int],
-        included_content_layers: set[ContentLayer],
-        list_level: int,
-        is_inline_scope: bool,
-        visited: set[str],  # refs of visited items
-        include_page_markers: bool = False,
-    ) -> list[str]:
-        components: list[str] = []  # components to concatenate
-        previous_page_no = (
-            None  # Track the previous page number for page marker insertion
-        )
-
-        # Our export markdown doesn't contain any emphasis styling:
-        # Bold, Italic, or Bold-Italic
-        # Hence, any underscore that we print into Markdown is coming from document text
-        # That means we need to escape it, to properly reflect content in the markdown
-        # However, we need to preserve underscores in image URLs
-        # to maintain their validity
-        # For example: ![image](path/to_image.png) should remain unchanged
-        def _escape_underscores(text):
-            """Escape underscores but leave them intact in the URL.."""
-            # Firstly, identify all the URL patterns.
-            url_pattern = r"!\[.*?\]\((.*?)\)"
-            # Matches both inline ($...$) and block ($$...$$) LaTeX equations:
-            latex_pattern = r"\$\$?(?:\\.|[^$\\])*\$\$?"
-            combined_pattern = f"({url_pattern})|({latex_pattern})"
-
-            parts = []
-            last_end = 0
-
-            for match in re.finditer(combined_pattern, text):
-                # Text to add before the URL (needs to be escaped)
-                before_url = text[last_end : match.start()]
-                parts.append(re.sub(r"(?<!\\)_", r"\_", before_url))
-
-                # Add the full URL part (do not escape)
-                parts.append(match.group(0))
-                last_end = match.end()
-
-            # Add the final part of the text (which needs to be escaped)
-            if last_end < len(text):
-                parts.append(re.sub(r"(?<!\\)_", r"\_", text[last_end:]))
-
-            return "".join(parts)
-
-        def _ingest_text(text: str, do_escape_html=True, do_escape_underscores=True):
-            if do_escape_underscores and escaping_underscores:
-                text = _escape_underscores(text)
-            if do_escape_html:
-                text = html.escape(text, quote=False)
-            if text:
-                components.append(text)
-=======
             labels=labels,
             layers=included_content_layers,
             pages={page_no} if page_no is not None else None,
@@ -2753,7 +2670,6 @@
             ),
         )
         ser_res = serializer.serialize()
->>>>>>> 57390334
 
         if delim != "\n\n":
             _logger.warning(
@@ -2763,168 +2679,6 @@
             _logger.warning(
                 "Parameter `strict_text` has been deprecated and will be ignored.",
             )
-<<<<<<< HEAD
-        ):
-            if item.self_ref in visited:
-                continue
-            else:
-                visited.add(item.self_ref)
-
-            if include_page_markers and isinstance(item, DocItem) and item.prov:
-                current_page_no = item.prov[0].page_no
-                if previous_page_no is None or current_page_no != previous_page_no:
-                    if previous_page_no is not None:
-                        # Add a newline before the page marker if it's not the first one
-                        components.append("\n")
-                    components.append(f"##PAGE {current_page_no}##\n\n")
-                    previous_page_no = current_page_no
-
-            if ix < from_element or to_element <= ix:
-                continue  # skip as many items as you want
-
-            elif (isinstance(item, DocItem)) and (item.label not in labels):
-                continue  # skip any label that is not whitelisted
-
-            elif isinstance(item, GroupItem):
-                if item.label in [
-                    GroupLabel.LIST,
-                    GroupLabel.ORDERED_LIST,
-                ]:
-                    comps = self._get_markdown_components(
-                        node=item,
-                        from_element=from_element,
-                        to_element=to_element,
-                        labels=labels,
-                        strict_text=strict_text,
-                        escaping_underscores=escaping_underscores,
-                        image_placeholder=image_placeholder,
-                        image_mode=image_mode,
-                        indent=indent,
-                        text_width=text_width,
-                        page_no=page_no,
-                        included_content_layers=included_content_layers,
-                        list_level=list_level + 1,
-                        is_inline_scope=is_inline_scope,
-                        visited=visited,
-                        include_page_markers=include_page_markers,
-                    )
-                    indent_str = list_level * indent * " "
-                    is_ol = item.label == GroupLabel.ORDERED_LIST
-                    text = "\n".join(
-                        [
-                            # avoid additional marker on already evaled sublists
-                            (
-                                c
-                                if c and c[0] == " "
-                                else f"{indent_str}{f'{i + 1}.' if is_ol else '-'} {c}"
-                            )
-                            for i, c in enumerate(comps)
-                        ]
-                    )
-                    _ingest_text(
-                        text=text,
-                        # special chars have already been escaped as needed
-                        do_escape_html=False,
-                        do_escape_underscores=False,
-                    )
-                elif item.label == GroupLabel.INLINE:
-                    comps = self._get_markdown_components(
-                        node=item,
-                        from_element=from_element,
-                        to_element=to_element,
-                        labels=labels,
-                        strict_text=strict_text,
-                        escaping_underscores=escaping_underscores,
-                        image_placeholder=image_placeholder,
-                        image_mode=image_mode,
-                        indent=indent,
-                        text_width=text_width,
-                        page_no=page_no,
-                        included_content_layers=included_content_layers,
-                        list_level=list_level,
-                        is_inline_scope=True,
-                        visited=visited,
-                        include_page_markers=include_page_markers,
-                    )
-                    text = " ".join(comps)
-                    _ingest_text(
-                        text=text,
-                        # special chars have already been escaped as needed
-                        do_escape_html=False,
-                        do_escape_underscores=False,
-                    )
-                else:
-                    continue
-
-            elif isinstance(item, TextItem) and item.label in [DocItemLabel.TITLE]:
-                marker = "" if strict_text else "#"
-                text = f"{marker} {item.text}"
-                _ingest_text(text.strip())
-
-            elif (
-                isinstance(item, TextItem)
-                and item.label in [DocItemLabel.SECTION_HEADER]
-            ) or isinstance(item, SectionHeaderItem):
-                marker = ""
-                if not strict_text:
-                    marker = "#" * level
-                    if len(marker) < 2:
-                        marker = "##"
-                text = f"{marker} {item.text}"
-                _ingest_text(text.strip())
-
-            elif isinstance(item, CodeItem):
-                text = f"`{item.text}`" if is_inline_scope else f"```\n{item.text}\n```"
-                _ingest_text(text, do_escape_underscores=False, do_escape_html=False)
-
-            elif isinstance(item, TextItem) and item.label in [DocItemLabel.FORMULA]:
-                if item.text != "":
-                    _ingest_text(
-                        f"${item.text}$" if is_inline_scope else f"$${item.text}$$",
-                        do_escape_underscores=False,
-                        do_escape_html=False,
-                    )
-                elif item.orig != "":
-                    _ingest_text(
-                        "<!-- formula-not-decoded -->",
-                        do_escape_underscores=False,
-                        do_escape_html=False,
-                    )
-
-            elif isinstance(item, TextItem):
-                if len(item.text) and text_width > 0:
-                    text = item.text
-                    wrapped_text = textwrap.fill(text, width=text_width)
-                    _ingest_text(wrapped_text)
-                elif len(item.text):
-                    _ingest_text(item.text)
-
-            elif isinstance(item, TableItem) and not strict_text:
-                if caption_text := item.caption_text(self):
-                    _ingest_text(caption_text)
-                md_table = item.export_to_markdown()
-                _ingest_text(md_table)
-
-            elif isinstance(item, PictureItem) and not strict_text:
-                _ingest_text(item.caption_text(self))
-
-                line = item.export_to_markdown(
-                    doc=self,
-                    image_placeholder=image_placeholder,
-                    image_mode=image_mode,
-                )
-
-                _ingest_text(line, do_escape_html=False, do_escape_underscores=False)
-
-            elif isinstance(item, (KeyValueItem, FormItem)):
-                text = item._export_to_markdown()
-                _ingest_text(text, do_escape_html=False, do_escape_underscores=False)
-
-            elif isinstance(item, DocItem):
-                text = "<!-- missing-text -->"
-                _ingest_text(text, do_escape_html=False, do_escape_underscores=False)
-=======
->>>>>>> 57390334
 
         return ser_res.text
 
