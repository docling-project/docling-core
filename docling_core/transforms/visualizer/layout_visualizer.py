--- conflicted
+++ resolved
@@ -148,11 +148,7 @@
         prev_image = None
         prev_page_nr = None
         for idx, (elem, _) in enumerate(
-<<<<<<< HEAD
-            doc.iterate_items(included_content_layers=self.params.content_layers)
-=======
             doc.iterate_items(included_content_layers=included_content_layers)
->>>>>>> 45667c75
         ):
             if not isinstance(elem, DocItem):
                 continue
